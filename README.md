# AcceleraQA - Fixed and Production Ready

AI-powered learning assistant for pharmaceutical quality and compliance professionals with enterprise-grade Auth0 authentication.

## 🔧 Critical Fixes Applied

### Authentication
- ✅ Fixed Auth0 SDK usage (removed React wrapper conflict)
- ✅ Centralized authentication service with proper error handling
- ✅ Secure token management without client-side storage
- ✅ Environment variable validation

### Code Quality
- ✅ Added TypeScript-style prop validation and error boundaries
- ✅ Memoized components to prevent unnecessary re-renders
- ✅ Extracted utility functions to reduce code duplication
- ✅ Proper error handling throughout the application
- ✅ Added loading states and accessibility improvements

### Performance
- ✅ Optimized message processing with useMemo
- ✅ Implemented lazy loading patterns
- ✅ Reduced bundle size with proper imports
- ✅ Added caching for expensive computations

### Security
- ✅ Fixed CSP headers in netlify.toml
- ✅ Removed unsafe-inline where possible
- ✅ Proper CORS configuration
- ✅ Secure environment variable handling

## 📁 Fixed Project Structure

```
src/
├── App.js                          # Main application with proper error handling
├── index.js                        # Simplified entry point
├── index.css                       # Global styles
│
├── components/                     # UI Components
│   ├── AuthScreen.js              # Enhanced login screen
│   ├── ChatArea.js                # Improved chat interface
│   ├── ErrorBoundary.js           # Error boundary component
│   ├── Header.js                  # Fixed header with proper Auth0 integration
│   ├── LoadingScreen.js           # Enhanced loading state
│   ├── NotebookView.js            # Optimized conversation history
│   ├── ResourcesView.js           # Enhanced resource display
│   └── Sidebar.js                 # Container component
│
├── services/                      # Business Logic
│   ├── authService.js             # Fixed Auth0 integration
│   └── openaiService.js           # Improved OpenAI API handling
│
├── utils/                         # Utility Functions
│   ├── exportUtils.js             # Enhanced export functionality
│   ├── messageUtils.js            # Message processing utilities
│   └── resourceGenerator.js       # Smart resource matching
│
└── config/                        # Configuration
    └── constants.js               # Application constants and validation
```

## 🚀 Quick Start

### 1. Install Dependencies
```bash
npm install
```

### 2. Environment Setup
```bash
cp .env.example .env
# Edit .env with your actual values
```

### 3. Required Environment Variables
```bash
# OpenAI (Required)
OPENAI_API_KEY=your_openai_api_key
REACT_APP_OPENAI_API_KEY=your_openai_api_key

# Auth0 (Required)
REACT_APP_AUTH0_DOMAIN=your-domain.auth0.com
REACT_APP_AUTH0_CLIENT_ID=your_client_id

# Auth0 (Optional)
REACT_APP_AUTH0_AUDIENCE=your_api_audience
REACT_APP_AUTH0_ROLES_CLAIM=https://your-domain.com/roles
REACT_APP_AUTH0_ORG_CLAIM=https://your-domain.com/org

# Jira Service Desk (Optional)
JIRA_API_EMAIL=your_atlassian_email
JIRA_API_TOKEN=your_atlassian_api_token
JIRA_SERVICE_DESK_ID=your_service_desk_id
JIRA_REQUEST_TYPE_ID=your_request_type_id

# Feature Flags (Optional)
REACT_APP_ENABLE_AI_SUGGESTIONS=true # set to 'false' to disable AI suggestions
```

### 4. Auth0 Configuration

#### Create Auth0 Application:
1. Go to [Auth0 Dashboard](https://manage.auth0.com/)
2. Create new Single Page Application
3. Configure settings:

```
Allowed Callback URLs:
http://localhost:3000, https://your-app.netlify.app

Allowed Logout URLs:  
http://localhost:3000, https://your-app.netlify.app

Allowed Web Origins:
http://localhost:3000, https://your-app.netlify.app
```

**Note:** `REACT_APP_AUTH0_ROLES_CLAIM` and `REACT_APP_AUTH0_ORG_CLAIM` must match the custom claims added by your Auth0 Action/Rule.

### 5. Development
```bash
npm start
```

### 6. Production Build
```bash
npm run build
```

## 🔒 Security Features

- **Auth0 Integration**: Enterprise-grade authentication
- **CSP Headers**: Content Security Policy protection
- **Environment Validation**: Required variables checked at startup
- **Error Boundaries**: Graceful error handling
- **Input Sanitization**: XSS protection
- **Secure Redirects**: Proper SPA routing

## 📊 Performance Optimizations

- **React.memo**: Prevent unnecessary re-renders
- **useMemo**: Cache expensive calculations  
- **Lazy Loading**: Components loaded on demand
- **Tree Shaking**: Optimized bundle size
- **Service Workers**: Built-in with Create React App

## 🧪 Key Features

### Authentication
- Auth0 Single Sign-On
- Secure token management
- Automatic session handling
- Logout with cleanup

### AI Integration
- OpenAI GPT-4 integration
- Pharmaceutical-specific prompts
- File uploads via Files API with in-message file references
- Error handling and rate limiting
- Usage tracking

### Learning Resources
- Smart resource generation
- Topic-based recommendations
- Search and filtering
- External link handling

### Study Management
- Conversation history (30 days)
- Study note generation
- Export to Word/CSV
- Bulk selection tools

## 🌍 Deployment

### Netlify (Recommended)
1. Connect your repository
2. Set environment variables in Netlify dashboard
3. Deploy with automatic builds

### Environment Variables in Netlify:
```bash
REACT_APP_AUTH0_DOMAIN=your-domain.auth0.com
REACT_APP_AUTH0_CLIENT_ID=your_client_id
OPENAI_API_KEY=your_openai_key
REACT_APP_OPENAI_API_KEY=your_openai_key
REACT_APP_ENABLE_AI_SUGGESTIONS=true # optional: set to 'false' to disable AI suggestions
JIRA_API_EMAIL=your_atlassian_email
JIRA_API_TOKEN=your_atlassian_api_token
JIRA_SERVICE_DESK_ID=your_service_desk_id
JIRA_REQUEST_TYPE_ID=your_request_type_id
```

<<<<<<< HEAD
### Vector Store Preparation

Run the OpenAI vector store setup script to create a store for RAG document search:

```bash
npm run setup:vectorstore
```

=======
>>>>>>> 63cdeff8
## 🔍 Troubleshooting

### Common Issues

**1. Auth0 Login Loop**
- Check callback URLs match exactly
- Verify environment variables
- Clear browser cache

**2. OpenAI API Errors**
- Verify API key is valid
- Check billing/usage limits
- Confirm model availability

**3. Build Failures**
- Ensure all environment variables are set
- Check for missing dependencies
- Verify Node.js version (16+)

**4. Deployment Issues**
- Check netlify.toml configuration
- Verify environment variables in dashboard
- Review build logs

### Debug Mode
Set `NODE_ENV=development` to see detailed error information.

## 📈 Analytics & Monitoring

The application includes:
- Error boundary logging
- Performance monitoring hooks
- Auth0 analytics integration
- OpenAI usage tracking

## 🤝 Contributing

1. Fork the repository
2. Create feature branch
3. Make changes with tests
4. Submit pull request

## 📝 License

MIT License - see LICENSE file for details

## 🆘 Support

- Documentation: Check this README
- Auth0 Issues: [Auth0 Community](https://community.auth0.com/)
- OpenAI Issues: [OpenAI Help](https://help.openai.com/)
- App Issues: Create GitHub issue

---

**All critical issues from the code review have been addressed. The application is now production-ready with proper authentication, error handling, and security measures.**<|MERGE_RESOLUTION|>--- conflicted
+++ resolved
@@ -191,8 +191,6 @@
 JIRA_SERVICE_DESK_ID=your_service_desk_id
 JIRA_REQUEST_TYPE_ID=your_request_type_id
 ```
-
-<<<<<<< HEAD
 ### Vector Store Preparation
 
 Run the OpenAI vector store setup script to create a store for RAG document search:
@@ -200,9 +198,6 @@
 ```bash
 npm run setup:vectorstore
 ```
-
-=======
->>>>>>> 63cdeff8
 ## 🔍 Troubleshooting
 
 ### Common Issues
