--- conflicted
+++ resolved
@@ -1,4 +1,4 @@
-<<<<<<< HEAD
+
 import { neon, neonConfig } from '@neondatabase/serverless';
 
 const DEFAULT_CHUNK_SIZE = 800;
@@ -26,42 +26,10 @@
     );
     error.statusCode = 500;
     throw error;
-=======
-const DEFAULT_CHUNK_SIZE = 800;
-const MAX_CHUNKS = 5000;
-const MAX_TEXT_LENGTH = DEFAULT_CHUNK_SIZE * MAX_CHUNKS;
-
-const headers = {
-  'Access-Control-Allow-Origin': '*',
-  'Access-Control-Allow-Headers': 'Content-Type, Authorization, x-user-id',
-  'Access-Control-Allow-Methods': 'POST, OPTIONS',
-  'Content-Type': 'application/json',
-};
-
-let sqlClientPromise = null;
-let ensuredSchemaPromise = null;
-let documentTypeOptionsPromise = null;
-
-async function getSqlClient() {
-  if (!process.env.NEON_DATABASE_URL) {
-    const error = new Error('NEON_DATABASE_URL environment variable is not set');
-    error.statusCode = 500;
-    throw error;
-  }
-
-  if (!sqlClientPromise) {
-    sqlClientPromise = (async () => {
-      const { neon, neonConfig } = await import('@neondatabase/serverless');
-      neonConfig.fetchConnectionCache = true;
-      neonConfig.poolQueryViaFetch = true;
-      return neon(process.env.NEON_DATABASE_URL);
-    })();
->>>>>>> 6768c163
   }
   return userId;
 }
 
-<<<<<<< HEAD
   if (!/sslmode=/i.test(connectionString)) {
     console.warn('Connection string missing sslmode parameter; Neon recommends sslmode=require');
   }
@@ -113,44 +81,6 @@
       )
     `;
 
-=======
-  return sqlClientPromise;
-}
-
-async function ensureRagSchema(sql) {
-  if (ensuredSchemaPromise) {
-    return ensuredSchemaPromise;
-  }
-
-  ensuredSchemaPromise = (async () => {
-    await sql`
-      CREATE TABLE IF NOT EXISTS rag_documents (
-        id BIGSERIAL PRIMARY KEY,
-        user_id TEXT NOT NULL,
-        filename TEXT NOT NULL,
-        original_filename TEXT,
-        file_type TEXT,
-        file_size BIGINT,
-        text_content TEXT,
-        metadata JSONB DEFAULT '{}'::jsonb,
-        created_at TIMESTAMPTZ NOT NULL DEFAULT CURRENT_TIMESTAMP,
-        updated_at TIMESTAMPTZ NOT NULL DEFAULT CURRENT_TIMESTAMP
-      )
-    `;
-
-    await sql`
-      CREATE TABLE IF NOT EXISTS rag_document_chunks (
-        id BIGSERIAL PRIMARY KEY,
-        document_id BIGINT NOT NULL REFERENCES rag_documents(id) ON DELETE CASCADE,
-        chunk_index INTEGER NOT NULL,
-        chunk_text TEXT NOT NULL,
-        word_count INTEGER,
-        character_count INTEGER,
-        created_at TIMESTAMPTZ NOT NULL DEFAULT CURRENT_TIMESTAMP
-      )
-    `;
-
->>>>>>> 6768c163
     await sql`
       CREATE INDEX IF NOT EXISTS idx_rag_documents_user_id
         ON rag_documents(user_id)
@@ -293,16 +223,12 @@
 }
 
 function requireUserId(event) {
-<<<<<<< HEAD
   const headers = event.headers || {};
   const userId =
     headers['x-user-id'] ||
     headers['X-User-Id'] ||
     headers['X-User-ID'] ||
     headers['x-user-id'.toLowerCase()];
-=======
-  const userId = event.headers?.['x-user-id'];
->>>>>>> 6768c163
   if (!userId || typeof userId !== 'string') {
     const error = new Error('Missing x-user-id header');
     error.statusCode = 401;
@@ -655,11 +581,7 @@
   };
 }
 
-<<<<<<< HEAD
 export const handler = async (event) => {
-=======
-exports.handler = async (event) => {
->>>>>>> 6768c163
   if (event.httpMethod === 'OPTIONS') {
     return { statusCode: 200, headers, body: JSON.stringify({ message: 'ok' }) };
   }
