// Enhanced server-side authentication handling
// NOTE: When clients use encrypted JWE tokens, they must include an `x-user-id`
// header because the server cannot derive the user identity from the token alone.
// Requests lacking this header will be rejected with a 401 response.
const jwt = require('jsonwebtoken');
const jwksClient = require('jwks-rsa');

// JWKS client for Auth0 token verification
const client = jwksClient({
  jwksUri: `https://${process.env.REACT_APP_AUTH0_DOMAIN}/.well-known/jwks.json`,
  requestHeaders: {}, 
  timeout: 30000,
  cache: true,
  rateLimit: true,
  jwksRequestsPerMinute: 5
});

function getKey(header, callback) {
  client.getSigningKey(header.kid, (err, key) => {
    if (err) {
      console.error('Error getting signing key:', err);
      return callback(err);
    }
    const signingKey = key.publicKey || key.rsaPublicKey;
    callback(null, signingKey);
  });
}

// Enhanced user extraction with JWT verification
const extractUserId = async (event, context) => {
  console.log('=== ENHANCED SERVER-SIDE USER EXTRACTION ===');
  
  let userId = null;
  let source = 'unknown';
  let debugInfo = {};
  
  // Method 1: Direct x-user-id header (most reliable)
  if (event.headers['x-user-id']) {
    userId = event.headers['x-user-id'];
    source = 'x-user-id header';
    debugInfo.foundInHeader = true;
    console.log('✅ Found user ID in x-user-id header');
    return { userId, source, debugInfo };
  }
  
  // Method 2: JWT token verification
  if (event.headers.authorization) {
    try {
      const authHeader = event.headers.authorization;
      
      if (authHeader.startsWith('Bearer ')) {
        const token = authHeader.replace('Bearer ', '');
        const parts = token.split('.');
        
        console.log('JWT parts count:', parts.length);
        debugInfo.jwtPartsCount = parts.length;
        
        if (parts.length === 3) {
          // Standard JWT - verify and decode
          try {
            const decoded = await new Promise((resolve, reject) => {
              jwt.verify(token, getKey, {
                audience: process.env.REACT_APP_AUTH0_AUDIENCE,
                issuer: `https://${process.env.REACT_APP_AUTH0_DOMAIN}/`,
                algorithms: ['RS256']
              }, (err, decoded) => {
                if (err) reject(err);
                else resolve(decoded);
              });
            });
            
            if (decoded && decoded.sub) {
              userId = decoded.sub;
              source = 'JWT verification';
              debugInfo.jwtVerified = true;
              debugInfo.jwtSubject = decoded.sub;
              console.log('✅ JWT verified and user extracted');
            }
          } catch (verifyError) {
            console.error('JWT verification failed:', verifyError.message);
            debugInfo.jwtVerificationError = verifyError.message;
            
            // Fallback: try to decode without verification (less secure)
            try {
              let payload = parts[1];
              while (payload.length % 4) {
                payload += '=';
              }
              
              const decoded = JSON.parse(Buffer.from(payload, 'base64').toString());
              if (decoded.sub) {
                userId = decoded.sub;
                source = 'JWT decode (unverified)';
                debugInfo.jwtUnverified = true;
                console.log('⚠️ JWT decoded without verification');
              }
            } catch (decodeError) {
              console.error('JWT decode failed:', decodeError.message);
              debugInfo.jwtDecodeError = decodeError.message;
            }
          }
        } else if (parts.length === 5) {
          // JWE (encrypted JWT) - requires x-user-id header or server-side decryption
          console.log('🔒 JWE token detected - requires server-side decryption');
          debugInfo.jwtType = 'JWE';
          debugInfo.requiresServerDecryption = true;

          // Clients must send the user ID in the x-user-id header when using JWE.
          const headerUserId = event.headers['x-user-id'];
          if (headerUserId) {
            userId = headerUserId;
            source = 'x-user-id header (JWE)';
            debugInfo.foundInHeader = true;
            console.log('✅ Using x-user-id header for JWE token');
          } else {
            console.error('x-user-id header required for JWE token');
            debugInfo.missingUserIdHeader = true;
            const err = new Error('x-user-id header required when using JWE token');
            err.statusCode = 401;
            throw err;
          }

          // Optional: implement server-side JWE decryption here if a decryption key is available.
        }
      }
    } catch (error) {
      console.error('Auth header processing error:', error);
      debugInfo.authProcessingError = error.message;
    }
  }
  
  // Method 3: Netlify context
  if (!userId && context.clientContext?.user?.sub) {
    userId = context.clientContext.user.sub;
    source = 'netlify context';
    debugInfo.foundInContext = true;
    console.log('✅ Found user ID in Netlify context');
  }
  
  // Method 4: Development fallback
  if (!userId && (process.env.NODE_ENV === 'development' || process.env.NETLIFY_DEV === 'true')) {
    userId = 'dev-user-' + Date.now();
    source = 'development fallback';
    debugInfo.developmentFallback = true;
    console.log('⚠️ Using development fallback');
  }
  
  console.log('Final userId:', userId || 'NOT_FOUND');
  console.log('Source:', source);
  console.log('=== END EXTRACTION ===');

  return { userId, source, debugInfo };
};

// Standard headers for all responses
const headers = {
  'Access-Control-Allow-Origin': '*',
  'Access-Control-Allow-Headers': 'Content-Type, Authorization, x-user-id',
  'Access-Control-Allow-Methods': 'GET, POST, PUT, DELETE, OPTIONS',
  'Content-Type': 'application/json',
};

// Database connection helper
let sqlInstance = null;
async function getSql() {
  if (!sqlInstance) {
    const { neon } = await import('@neondatabase/serverless');
    const connectionString = process.env.NEON_DATABASE_URL;
    if (!connectionString) {
      throw new Error('NEON_DATABASE_URL environment variable is not set');
    }
    sqlInstance = neon(connectionString);
  }
  return sqlInstance;
}

let poolInstance = null;
async function getPool() {
  if (!poolInstance) {

    const { Pool, neonConfig } = await import('@neondatabase/serverless');
    const ws = (await import('ws')).default;
    neonConfig.webSocketConstructor = ws;

    const connectionString = process.env.NEON_DATABASE_URL;
    if (!connectionString) {
      throw new Error('NEON_DATABASE_URL environment variable is not set');
    }
    poolInstance = new Pool({ connectionString });
  }
  return poolInstance;
}

function chunkText(text, size = 800) {
  const chunks = [];
  let index = 0;
  for (let i = 0; i < text.length; i += size) {
    const chunkText = text.slice(i, i + size);
    chunks.push({
      text: chunkText,
      index: index++,
      wordCount: chunkText.split(/\s+/).filter(Boolean).length,
      characterCount: chunkText.length,
    });
  }
  return chunks;
}

function getFileType(filename = '') {
  const ext = filename.split('.').pop().toLowerCase();
  if (['pdf'].includes(ext)) return 'pdf';
  if (['doc', 'docx'].includes(ext)) return 'doc';
  return 'txt';
}

// Main handler that dispatches RAG actions
exports.handler = async (event, context) => {
  console.log('Neon RAG Fixed function called:', {
    method: event.httpMethod,
    hasBody: !!event.body,
  });

  // Handle CORS preflight
  if (event.httpMethod === 'OPTIONS') {
    return {
      statusCode: 200,
      headers,
      body: JSON.stringify({ message: 'CORS preflight' }),
    };
  }

  try {
    // Only allow POST requests
    if (event.httpMethod !== 'POST') {
      return {
        statusCode: 405,
        headers,
        body: JSON.stringify({ error: 'Method not allowed' }),
      };
    }

    // Parse request body
    let requestData;
    try {
      requestData = JSON.parse(event.body || '{}');
    } catch (parseError) {
      console.error('Error parsing request body:', parseError);
      return {
        statusCode: 400,
        headers,
        body: JSON.stringify({ error: 'Invalid JSON in request body' }),
      };
    }

    // Extract authenticated user
    const { userId } = await extractUserId(event, context);
    if (!userId) {
      return {
        statusCode: 401,
        headers,
        body: JSON.stringify({ error: 'User authentication required' }),
      };
    }

    const { action } = requestData;
    if (!action) {
      return {
        statusCode: 400,
        headers,
        body: JSON.stringify({ error: 'Action parameter is required' }),
      };
    }

    console.log('Processing action:', action, 'for user:', userId);

    // Dispatch actions
    switch (action) {
      case 'test':
        return await handleTest(userId, requestData);
      case 'list':
        return await handleList(userId);
      case 'upload':
        return await handleUpload(userId, requestData.document);
      case 'delete':
        return await handleDelete(userId, requestData.documentId);
      case 'search':
        return await handleSearch(userId, requestData.query, requestData.options);
      case 'stats':
        return await handleStats(userId);
      default:
        return {
          statusCode: 400,
          headers,
          body: JSON.stringify({ error: `Invalid action: ${action}` }),
        };
    }
  } catch (error) {
    console.error('Neon RAG Fixed function error:', error);
    return {
      statusCode: 500,
      headers,
      body: JSON.stringify({
        error: 'Internal server error',
        message: error.message,
      }),
    };
  }
};

// Action handlers
async function handleTest(userId) {
  return {
    statusCode: 200,
    headers,
    body: JSON.stringify({ message: 'RAG service operational', userId }),
  };
}

async function handleUpload(userId, document) {
  try {
    if (!document || !document.filename) {
      return {
        statusCode: 400,
        headers,
        body: JSON.stringify({ error: 'Invalid document data' }),
      };
    }
    const text = document.text || '';
    const chunks = chunkText(text);
<<<<<<< HEAD
=======
    const isGlobal = false;

>>>>>>> 0c3077d0
    const pool = await getPool();
    let client;
    let insertedDocument;
    try {
      client = await pool.connect();
      await client.query('BEGIN');

      const docResult = await client.query(
        `INSERT INTO rag_documents (
          user_id,
          filename,
          original_filename,
          file_type,
          file_size,
          text_content,
          metadata
        ) VALUES ($1,$2,$3,$4,$5,$6,$7) RETURNING id, filename, created_at`,
        [
          userId,
          document.filename,
          document.filename,
          getFileType(document.filename),
          document.size || text.length,
          text,
          JSON.stringify(document.metadata || {})
        ]
      );
      insertedDocument = docResult.rows[0];

      for (const chunk of chunks) {
        await client.query(
          `INSERT INTO rag_document_chunks (
            document_id,
            chunk_index,
            chunk_text,
            word_count,
            character_count
          ) VALUES ($1,$2,$3,$4,$5)`,
          [
            insertedDocument.id,
            chunk.index,
            chunk.text,
            chunk.wordCount,
            chunk.characterCount,
          ]
        );
      }

      await client.query('COMMIT');
    } catch (err) {
      if (client) {
        try {
          await client.query('ROLLBACK');
        } catch (rollbackError) {
          console.error('Rollback error:', rollbackError);
        }
      }
      throw err;
    } finally {
      if (client) client.release();
    }

    return {
      statusCode: 201,
      headers,
      body: JSON.stringify({
        id: insertedDocument.id,
        filename: insertedDocument.filename,
        chunks: chunks.length,
        message: 'Document uploaded successfully',
      }),
    };
  } catch (error) {
    console.error('Upload error:', error);
    return {
      statusCode: 500,
      headers,
      body: JSON.stringify({ error: 'Failed to upload document', message: error.message }),
    };
  }
}

async function handleList(userId) {
  try {
    const sql = await getSql();
    const rows = await sql`
      SELECT d.id, d.filename, d.file_type, d.file_size, d.created_at, d.metadata,
             (SELECT COUNT(*) FROM rag_document_chunks c WHERE c.document_id = d.id) AS chunk_count
      FROM rag_documents d
      WHERE d.user_id = ${userId}
      ORDER BY d.created_at DESC
    `;

    const documents = rows.map(doc => ({
      id: doc.id,
      filename: doc.filename,
      type: `application/${doc.file_type}`,
      size: doc.file_size,
      chunks: doc.chunk_count,
      createdAt: doc.created_at,
      metadata: doc.metadata,
    }));

    return {
      statusCode: 200,
      headers,
      body: JSON.stringify({ documents, total: documents.length }),
    };
  } catch (error) {
    console.error('List error:', error);
    // Return an empty list for common database errors so the client
    // can continue to function even if the backing store is unavailable.
    const message = error.message || '';
    const isMissingTable = /rag_documents/i.test(message) || /relation/i.test(message);

    const isMissingColumn =
      error.code === '42703' || /column .* does not exist/i.test(message);
    const isConfigError = message.includes('NEON_DATABASE_URL');
    if (isMissingTable || isMissingColumn || isConfigError) {

      console.warn('Returning empty document list due to database configuration issue');
      return {
        statusCode: 200,
        headers,
        body: JSON.stringify({ documents: [], total: 0, warning: 'database unavailable' }),
      };
    }
    return {
      statusCode: 500,
      headers,
      body: JSON.stringify({ error: 'Failed to list documents', message: message }),
    };
  }
}

async function handleDelete(userId, documentId) {
  try {
    if (!documentId) {
      return {
        statusCode: 400,
        headers,
        body: JSON.stringify({ error: 'Document ID is required' }),
      };
    }
    const sql = await getSql();
    const [doc] = await sql`
      SELECT user_id FROM rag_documents WHERE id = ${documentId}
    `;
    if (!doc) {
      return {
        statusCode: 404,
        headers,
        body: JSON.stringify({ error: 'Document not found' }),
      };
    }

    const isAdmin = (process.env.ADMIN_USER_IDS || '').split(',').includes(userId);
    if (doc.user_id !== userId && !isAdmin) {
      return {
        statusCode: 404,
        headers,
        body: JSON.stringify({ error: 'Document not found' }),
      };
    }

    await sql`
      DELETE FROM rag_documents WHERE id = ${documentId}
    `;

    return {
      statusCode: 200,
      headers,
      body: JSON.stringify({ message: 'Document deleted', documentId }),
    };
  } catch (error) {
    console.error('Delete error:', error);
    return {
      statusCode: 500,
      headers,
      body: JSON.stringify({ error: 'Failed to delete document', message: error.message }),
    };
  }
}

async function handleSearch(userId, query, options = {}) {
  try {
    if (!query || typeof query !== 'string') {
      return {
        statusCode: 400,
        headers,
        body: JSON.stringify({ error: 'Valid search query is required' }),
      };
    }
    const { limit = 10 } = options;
    const sql = await getSql();
    const rows = await sql`
      SELECT c.document_id, c.chunk_index, c.chunk_text, d.filename
      FROM rag_document_chunks c
      JOIN rag_documents d ON c.document_id = d.id
      WHERE d.user_id = ${userId}
        AND c.chunk_text ILIKE ${'%' + query + '%'}
      LIMIT ${limit}
    `;

    const results = rows.map(r => ({
      documentId: r.document_id,
      filename: r.filename,
      chunkIndex: r.chunk_index,
      text: r.chunk_text,
      similarity: 1,
    }));

    return {
      statusCode: 200,
      headers,
      body: JSON.stringify({ results, totalFound: results.length }),
    };
  } catch (error) {
    console.error('Search error:', error);
    return {
      statusCode: 500,
      headers,
      body: JSON.stringify({ error: 'Search failed', message: error.message }),
    };
  }
}

async function handleStats(userId) {
  try {
    const sql = await getSql();
    const [docInfo] = await sql`
      SELECT COUNT(*) AS doc_count, COALESCE(SUM(file_size),0) AS total_size
      FROM rag_documents
      WHERE user_id = ${userId}
    `;
    const [chunkInfo] = await sql`
      SELECT COUNT(*) AS chunk_count
      FROM rag_document_chunks c
      JOIN rag_documents d ON c.document_id = d.id
      WHERE d.user_id = ${userId}
    `;

    return {
      statusCode: 200,
      headers,
      body: JSON.stringify({
        totalDocuments: parseInt(docInfo.doc_count, 10),
        totalChunks: parseInt(chunkInfo.chunk_count, 10),
        totalSize: parseInt(docInfo.total_size, 10) || 0,
        lastUpdated: new Date().toISOString(),
      }),
    };
  } catch (error) {
    console.error('Stats error:', error);
    return {
      statusCode: 500,
      headers,
      body: JSON.stringify({ error: 'Failed to get stats', message: error.message }),
    };
  }
}<|MERGE_RESOLUTION|>--- conflicted
+++ resolved
@@ -327,11 +327,8 @@
     }
     const text = document.text || '';
     const chunks = chunkText(text);
-<<<<<<< HEAD
-=======
-    const isGlobal = false;
-
->>>>>>> 0c3077d0
+
+
     const pool = await getPool();
     let client;
     let insertedDocument;
