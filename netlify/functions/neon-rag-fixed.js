// Enhanced server-side authentication handling
// NOTE: When clients use encrypted JWE tokens, they must include an `x-user-id`
// header because the server cannot derive the user identity from the token alone.
// Requests lacking this header will be rejected with a 401 response.
const jwt = require('jsonwebtoken');
const jwksClient = require('jwks-rsa');

// JWKS client for Auth0 token verification
const client = jwksClient({
  jwksUri: `https://${process.env.REACT_APP_AUTH0_DOMAIN}/.well-known/jwks.json`,
  requestHeaders: {}, 
  timeout: 30000,
  cache: true,
  rateLimit: true,
  jwksRequestsPerMinute: 5
});

function getKey(header, callback) {
  client.getSigningKey(header.kid, (err, key) => {
    if (err) {
      console.error('Error getting signing key:', err);
      return callback(err);
    }
    const signingKey = key.publicKey || key.rsaPublicKey;
    callback(null, signingKey);
  });
}

// Enhanced user extraction with JWT verification
const extractUserId = async (event, context) => {
  console.log('=== ENHANCED SERVER-SIDE USER EXTRACTION ===');
  
  let userId = null;
  let source = 'unknown';
  let debugInfo = {};
  
  // Method 1: Direct x-user-id header (most reliable)
  if (event.headers['x-user-id']) {
    userId = event.headers['x-user-id'];
    source = 'x-user-id header';
    debugInfo.foundInHeader = true;
    console.log('✅ Found user ID in x-user-id header');
    return { userId, source, debugInfo };
  }
  
  // Method 2: JWT token verification
  if (event.headers.authorization) {
    try {
      const authHeader = event.headers.authorization;
      
      if (authHeader.startsWith('Bearer ')) {
        const token = authHeader.replace('Bearer ', '');
        const parts = token.split('.');
        
        console.log('JWT parts count:', parts.length);
        debugInfo.jwtPartsCount = parts.length;
        
        if (parts.length === 3) {
          // Standard JWT - verify and decode
          try {
            const decoded = await new Promise((resolve, reject) => {
              jwt.verify(token, getKey, {
                audience: process.env.REACT_APP_AUTH0_AUDIENCE,
                issuer: `https://${process.env.REACT_APP_AUTH0_DOMAIN}/`,
                algorithms: ['RS256']
              }, (err, decoded) => {
                if (err) reject(err);
                else resolve(decoded);
              });
            });
            
            if (decoded && decoded.sub) {
              userId = decoded.sub;
              source = 'JWT verification';
              debugInfo.jwtVerified = true;
              debugInfo.jwtSubject = decoded.sub;
              console.log('✅ JWT verified and user extracted');
            }
          } catch (verifyError) {
            console.error('JWT verification failed:', verifyError.message);
            debugInfo.jwtVerificationError = verifyError.message;
            
            // Fallback: try to decode without verification (less secure)
            try {
              let payload = parts[1];
              while (payload.length % 4) {
                payload += '=';
              }
              
              const decoded = JSON.parse(Buffer.from(payload, 'base64').toString());
              if (decoded.sub) {
                userId = decoded.sub;
                source = 'JWT decode (unverified)';
                debugInfo.jwtUnverified = true;
                console.log('⚠️ JWT decoded without verification');
              }
            } catch (decodeError) {
              console.error('JWT decode failed:', decodeError.message);
              debugInfo.jwtDecodeError = decodeError.message;
            }
          }
        } else if (parts.length === 5) {
          // JWE (encrypted JWT) - requires x-user-id header or server-side decryption
          console.log('🔒 JWE token detected - requires server-side decryption');
          debugInfo.jwtType = 'JWE';
          debugInfo.requiresServerDecryption = true;

          // Clients must send the user ID in the x-user-id header when using JWE.
          const headerUserId = event.headers['x-user-id'];
          if (headerUserId) {
            userId = headerUserId;
            source = 'x-user-id header (JWE)';
            debugInfo.foundInHeader = true;
            console.log('✅ Using x-user-id header for JWE token');
          } else {
            console.error('x-user-id header required for JWE token');
            debugInfo.missingUserIdHeader = true;
            const err = new Error('x-user-id header required when using JWE token');
            err.statusCode = 401;
            throw err;
          }

          // Optional: implement server-side JWE decryption here if a decryption key is available.
        }
      }
    } catch (error) {
      console.error('Auth header processing error:', error);
      debugInfo.authProcessingError = error.message;
    }
  }
  
  // Method 3: Netlify context
  if (!userId && context.clientContext?.user?.sub) {
    userId = context.clientContext.user.sub;
    source = 'netlify context';
    debugInfo.foundInContext = true;
    console.log('✅ Found user ID in Netlify context');
  }
  
  // Method 4: Development fallback
  if (!userId && (process.env.NODE_ENV === 'development' || process.env.NETLIFY_DEV === 'true')) {
    userId = 'dev-user-' + Date.now();
    source = 'development fallback';
    debugInfo.developmentFallback = true;
    console.log('⚠️ Using development fallback');
  }
  
  console.log('Final userId:', userId || 'NOT_FOUND');
  console.log('Source:', source);
  console.log('=== END EXTRACTION ===');

  return { userId, source, debugInfo };
};

// Standard headers for all responses
const headers = {
  'Access-Control-Allow-Origin': '*',
  'Access-Control-Allow-Headers': 'Content-Type, Authorization, x-user-id',
  'Access-Control-Allow-Methods': 'GET, POST, PUT, DELETE, OPTIONS',
  'Content-Type': 'application/json',
};

// Database connection helper
let sqlInstance = null;
async function getSql() {
  if (!sqlInstance) {
    const { neon } = await import('@neondatabase/serverless');
    const connectionString = process.env.NEON_DATABASE_URL;
    if (!connectionString) {
      throw new Error('NEON_DATABASE_URL environment variable is not set');
    }
    sqlInstance = neon(connectionString);
  }
  return sqlInstance;
}

let poolInstance = null;
async function getPool() {
  if (!poolInstance) {

    const { Pool, neonConfig } = await import('@neondatabase/serverless');
    const ws = (await import('ws')).default;
    neonConfig.webSocketConstructor = ws;

    const connectionString = process.env.NEON_DATABASE_URL;
    if (!connectionString) {
      throw new Error('NEON_DATABASE_URL environment variable is not set');
    }
    poolInstance = new Pool({ connectionString });
  }
  return poolInstance;
}

function chunkText(text, size = 800) {
  const chunks = [];
  let index = 0;
  for (let i = 0; i < text.length; i += size) {
    const chunkText = text.slice(i, i + size);
    chunks.push({
      text: chunkText,
      index: index++,
      wordCount: chunkText.split(/\s+/).filter(Boolean).length,
      characterCount: chunkText.length,
    });
  }
  return chunks;
}

function getFileType(filename = '') {
  const ext = filename.split('.').pop().toLowerCase();
  if (['pdf'].includes(ext)) return 'pdf';
  if (['doc', 'docx'].includes(ext)) return 'doc';
  return 'txt';
}

// Main handler that dispatches RAG actions
exports.handler = async (event, context) => {
  console.log('Neon RAG Fixed function called:', {
    method: event.httpMethod,
    hasBody: !!event.body,
  });

  // Handle CORS preflight
  if (event.httpMethod === 'OPTIONS') {
    return {
      statusCode: 200,
      headers,
      body: JSON.stringify({ message: 'CORS preflight' }),
    };
  }

  try {
    // Only allow POST requests
    if (event.httpMethod !== 'POST') {
      return {
        statusCode: 405,
        headers,
        body: JSON.stringify({ error: 'Method not allowed' }),
      };
    }

    // Parse request body
    let requestData;
    try {
      requestData = JSON.parse(event.body || '{}');
    } catch (parseError) {
      console.error('Error parsing request body:', parseError);
      return {
        statusCode: 400,
        headers,
        body: JSON.stringify({ error: 'Invalid JSON in request body' }),
      };
    }

    // Extract authenticated user
    const { userId } = await extractUserId(event, context);
    if (!userId) {
      return {
        statusCode: 401,
        headers,
        body: JSON.stringify({ error: 'User authentication required' }),
      };
    }

    const { action } = requestData;
    if (!action) {
      return {
        statusCode: 400,
        headers,
        body: JSON.stringify({ error: 'Action parameter is required' }),
      };
    }

    console.log('Processing action:', action, 'for user:', userId);

    // Dispatch actions
    switch (action) {
      case 'test':
        return await handleTest(userId, requestData);
      case 'list':
        return await handleList(userId);
      case 'upload':
        return await handleUpload(userId, requestData.document);
      case 'delete':
        return await handleDelete(userId, requestData.documentId);
      case 'search':
        return await handleSearch(userId, requestData.query, requestData.options);
      case 'stats':
        return await handleStats(userId);
      default:
        return {
          statusCode: 400,
          headers,
          body: JSON.stringify({ error: `Invalid action: ${action}` }),
        };
    }
  } catch (error) {
    console.error('Neon RAG Fixed function error:', error);
    return {
      statusCode: 500,
      headers,
      body: JSON.stringify({
        error: 'Internal server error',
        message: error.message,
      }),
    };
  }
};

// Action handlers
async function handleTest(userId) {
  return {
    statusCode: 200,
    headers,
    body: JSON.stringify({ message: 'RAG service operational', userId }),
  };
}

async function handleUpload(userId, document) {
  try {
    if (!document || !document.filename) {
      return {
        statusCode: 400,
        headers,
        body: JSON.stringify({ error: 'Invalid document data' }),
      };
    }
    const text = document.text || '';
    const chunks = chunkText(text);
    const isAdmin = (process.env.ADMIN_USER_IDS || '').split(',').includes(userId);
    const isGlobal = isAdmin && document.isGlobal === true;

    const pool = await getPool();
    let client;
    let insertedDocument;
    try {
      client = await pool.connect();
      await client.query('BEGIN');

      const docResult = await client.query(
        `INSERT INTO rag_documents (
          user_id,
          filename,
          original_filename,
          file_type,
          file_size,
          text_content,
          metadata,
          is_global
        ) VALUES ($1,$2,$3,$4,$5,$6,$7,$8) RETURNING id, filename, created_at`,
        [
          userId,
          document.filename,
          document.filename,
          getFileType(document.filename),
          document.size || text.length,
          text,
          JSON.stringify(document.metadata || {}),
          isGlobal,
        ]
      );
      insertedDocument = docResult.rows[0];

      for (const chunk of chunks) {
        await client.query(
          `INSERT INTO rag_document_chunks (
            document_id,
            chunk_index,
            chunk_text,
            word_count,
            character_count
          ) VALUES ($1,$2,$3,$4,$5)`,
          [
            insertedDocument.id,
            chunk.index,
            chunk.text,
            chunk.wordCount,
            chunk.characterCount,
          ]
        );
      }

      await client.query('COMMIT');
    } catch (err) {
      if (client) {
        try {
          await client.query('ROLLBACK');
        } catch (rollbackError) {
          console.error('Rollback error:', rollbackError);
        }
      }
      throw err;
    } finally {
      if (client) client.release();
    }

    return {
      statusCode: 201,
      headers,
      body: JSON.stringify({
        id: insertedDocument.id,
        filename: insertedDocument.filename,
        chunks: chunks.length,
        message: 'Document uploaded successfully',
      }),
    };
  } catch (error) {
    console.error('Upload error:', error);
    return {
      statusCode: 500,
      headers,
      body: JSON.stringify({ error: 'Failed to upload document', message: error.message }),
    };
  }
}

async function handleList(userId) {
  try {
    const sql = await getSql();
    const rows = await sql`
      SELECT d.id, d.filename, d.file_type, d.file_size, d.created_at, d.metadata, d.is_global,
             (SELECT COUNT(*) FROM rag_document_chunks c WHERE c.document_id = d.id) AS chunk_count
      FROM rag_documents d
      WHERE d.user_id = ${userId} OR d.is_global = true
      ORDER BY d.created_at DESC
    `;

    const documents = rows.map(doc => ({
      id: doc.id,
      filename: doc.filename,
      type: `application/${doc.file_type}`,
      size: doc.file_size,
      chunks: doc.chunk_count,
      createdAt: doc.created_at,
      metadata: doc.metadata,
      isGlobal: doc.is_global,
    }));

    return {
      statusCode: 200,
      headers,
      body: JSON.stringify({ documents, total: documents.length }),
    };
  } catch (error) {
    console.error('List error:', error);
    // Return an empty list for common database errors so the client
    // can continue to function even if the backing store is unavailable.
    const message = error.message || '';
    const isMissingTable = /rag_documents/i.test(message) || /relation/i.test(message);
<<<<<<< HEAD
    const isMissingColumn =
      error.code === '42703' || /column .* does not exist/i.test(message);
    const isConfigError = message.includes('NEON_DATABASE_URL');
    if (isMissingTable || isMissingColumn || isConfigError) {
=======
    const isConfigError = message.includes('NEON_DATABASE_URL');
    if (isMissingTable || isConfigError) {
>>>>>>> 80aaa9e9
      console.warn('Returning empty document list due to database configuration issue');
      return {
        statusCode: 200,
        headers,
        body: JSON.stringify({ documents: [], total: 0, warning: 'database unavailable' }),
      };
    }
    return {
      statusCode: 500,
      headers,
      body: JSON.stringify({ error: 'Failed to list documents', message: message }),
    };
  }
}

async function handleDelete(userId, documentId) {
  try {
    if (!documentId) {
      return {
        statusCode: 400,
        headers,
        body: JSON.stringify({ error: 'Document ID is required' }),
      };
    }
    const sql = await getSql();
    const [doc] = await sql`
      SELECT user_id, is_global FROM rag_documents WHERE id = ${documentId}
    `;
    if (!doc) {
      return {
        statusCode: 404,
        headers,
        body: JSON.stringify({ error: 'Document not found' }),
      };
    }

    const isAdmin = (process.env.ADMIN_USER_IDS || '').split(',').includes(userId);
    if (doc.is_global && !isAdmin) {
      return {
        statusCode: 403,
        headers,
        body: JSON.stringify({ error: 'Cannot delete global document' }),
      };
    }

    if (doc.user_id !== userId && !isAdmin) {
      return {
        statusCode: 404,
        headers,
        body: JSON.stringify({ error: 'Document not found' }),
      };
    }

    await sql`
      DELETE FROM rag_documents WHERE id = ${documentId}
    `;

    return {
      statusCode: 200,
      headers,
      body: JSON.stringify({ message: 'Document deleted', documentId }),
    };
  } catch (error) {
    console.error('Delete error:', error);
    return {
      statusCode: 500,
      headers,
      body: JSON.stringify({ error: 'Failed to delete document', message: error.message }),
    };
  }
}

async function handleSearch(userId, query, options = {}) {
  try {
    if (!query || typeof query !== 'string') {
      return {
        statusCode: 400,
        headers,
        body: JSON.stringify({ error: 'Valid search query is required' }),
      };
    }
    const { limit = 10 } = options;
    const sql = await getSql();
    const rows = await sql`
      SELECT c.document_id, c.chunk_index, c.chunk_text, d.filename
      FROM rag_document_chunks c
      JOIN rag_documents d ON c.document_id = d.id
      WHERE (d.user_id = ${userId} OR d.is_global = true)
        AND c.chunk_text ILIKE ${'%' + query + '%'}
      LIMIT ${limit}
    `;

    const results = rows.map(r => ({
      documentId: r.document_id,
      filename: r.filename,
      chunkIndex: r.chunk_index,
      text: r.chunk_text,
      similarity: 1,
    }));

    return {
      statusCode: 200,
      headers,
      body: JSON.stringify({ results, totalFound: results.length }),
    };
  } catch (error) {
    console.error('Search error:', error);
    return {
      statusCode: 500,
      headers,
      body: JSON.stringify({ error: 'Search failed', message: error.message }),
    };
  }
}

async function handleStats(userId) {
  try {
    const sql = await getSql();
    const [docInfo] = await sql`
      SELECT COUNT(*) AS doc_count, COALESCE(SUM(file_size),0) AS total_size
      FROM rag_documents
      WHERE user_id = ${userId}
    `;
    const [chunkInfo] = await sql`
      SELECT COUNT(*) AS chunk_count
      FROM rag_document_chunks c
      JOIN rag_documents d ON c.document_id = d.id
      WHERE d.user_id = ${userId}
    `;

    return {
      statusCode: 200,
      headers,
      body: JSON.stringify({
        totalDocuments: parseInt(docInfo.doc_count, 10),
        totalChunks: parseInt(chunkInfo.chunk_count, 10),
        totalSize: parseInt(docInfo.total_size, 10) || 0,
        lastUpdated: new Date().toISOString(),
      }),
    };
  } catch (error) {
    console.error('Stats error:', error);
    return {
      statusCode: 500,
      headers,
      body: JSON.stringify({ error: 'Failed to get stats', message: error.message }),
    };
  }
}<|MERGE_RESOLUTION|>--- conflicted
+++ resolved
@@ -447,15 +447,12 @@
     // can continue to function even if the backing store is unavailable.
     const message = error.message || '';
     const isMissingTable = /rag_documents/i.test(message) || /relation/i.test(message);
-<<<<<<< HEAD
+
     const isMissingColumn =
       error.code === '42703' || /column .* does not exist/i.test(message);
     const isConfigError = message.includes('NEON_DATABASE_URL');
     if (isMissingTable || isMissingColumn || isConfigError) {
-=======
-    const isConfigError = message.includes('NEON_DATABASE_URL');
-    if (isMissingTable || isConfigError) {
->>>>>>> 80aaa9e9
+
       console.warn('Returning empty document list due to database configuration issue');
       return {
         statusCode: 200,
