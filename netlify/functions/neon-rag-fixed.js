--- conflicted
+++ resolved
@@ -131,23 +131,11 @@
   } else if (sanitizedErrorMessage) {
     detailParts.push(`Details: ${sanitizedErrorMessage}`);
   }
-<<<<<<< HEAD
-
   if (suggestion) {
     detailParts.push(suggestion);
   }
 
   const friendlyMessage = [baseMessage, guidance, detailParts.join(' ')].filter(Boolean).join(' ').replace(/\s+/g, ' ').trim();
-
-=======
-
-  if (suggestion) {
-    detailParts.push(suggestion);
-  }
-
-  const friendlyMessage = [baseMessage, guidance, detailParts.join(' ')].filter(Boolean).join(' ').replace(/\s+/g, ' ').trim();
-
->>>>>>> d68e8541
   const friendlyError = new Error(friendlyMessage);
   const fallbackStatus = error?.$metadata?.httpStatusCode || error?.statusCode || 502;
   const normalizedStatus = Number.isFinite(fallbackStatus) ? Number(fallbackStatus) : 502;
@@ -1582,11 +1570,7 @@
       headers,
       body: JSON.stringify({
         error: error.message || 'Unexpected server error',
-<<<<<<< HEAD
         ...(details ? { details } : {}),
-=======
-        ...(error.details ? { details: error.details } : {}),
->>>>>>> d68e8541
       }),
     };
   }
