<<<<<<< HEAD
import { neon, neonConfig } from '@neondatabase/serverless';

export const config = {
  nodeRuntime: 'nodejs18.x',
};

const DEFAULT_CHUNK_SIZE = 800;
const MAX_CHUNKS = 5000;
const MAX_TEXT_LENGTH = DEFAULT_CHUNK_SIZE * MAX_CHUNKS;

const headers = {
  'Access-Control-Allow-Origin': '*',
  'Access-Control-Allow-Headers': 'Content-Type, Authorization, x-user-id',
  'Access-Control-Allow-Methods': 'POST, OPTIONS',
  'Content-Type': 'application/json',
};

let sqlClientPromise = null;
let ensuredSchemaPromise = null;
let documentTypeOptionsPromise = null;
let fetchPolyfillPromise = null;

async function ensureFetchAvailable() {
  if (typeof globalThis.fetch === 'function') {
    return;
  }

  if (!fetchPolyfillPromise) {
    fetchPolyfillPromise = import('node-fetch')
      .then(module => {
        const fetchImpl = module.default || module;
        if (typeof fetchImpl !== 'function') {
          throw new Error('node-fetch did not provide a fetch implementation');
        }

        globalThis.fetch = fetchImpl;

        const { Headers, Request, Response } = module;
        if (typeof globalThis.Headers !== 'function' && Headers) {
          globalThis.Headers = Headers;
        }
        if (typeof globalThis.Request !== 'function' && Request) {
          globalThis.Request = Request;
        }
        if (typeof globalThis.Response !== 'function' && Response) {
          globalThis.Response = Response;
        }
      })
      .catch(error => {
        console.error('Failed to load fetch polyfill for Neon client', error);
        const wrapped = new Error('Fetch API is required for Neon queries');
        wrapped.statusCode = 500;
        fetchPolyfillPromise = null;
        throw wrapped;
      });
  }

  return fetchPolyfillPromise;
}

function resolveConnectionString() {
  const connectionString =
    process.env.NEON_DATABASE_URL || process.env.DATABASE_URL || process.env.POSTGRES_URL;

=======

import { neon, neonConfig } from '@neondatabase/serverless';

const DEFAULT_CHUNK_SIZE = 800;
const MAX_CHUNKS = 5000;
const MAX_TEXT_LENGTH = DEFAULT_CHUNK_SIZE * MAX_CHUNKS;

const headers = {
  'Access-Control-Allow-Origin': '*',
  'Access-Control-Allow-Headers': 'Content-Type, Authorization, x-user-id',
  'Access-Control-Allow-Methods': 'POST, OPTIONS',
  'Content-Type': 'application/json',
};

let sqlClientPromise = null;
let ensuredSchemaPromise = null;
let documentTypeOptionsPromise = null;

function resolveConnectionString() {
  const connectionString =
    process.env.NEON_DATABASE_URL || process.env.DATABASE_URL || process.env.POSTGRES_URL;

>>>>>>> f1c78319
  if (!connectionString) {
    const error = new Error(
      'NEON_DATABASE_URL (or DATABASE_URL) environment variable is not set'
    );
    error.statusCode = 500;
    throw error;
  }
  return userId;
}

  if (!/sslmode=/i.test(connectionString)) {
    console.warn('Connection string missing sslmode parameter; Neon recommends sslmode=require');
  }

  return connectionString;
}

<<<<<<< HEAD
async function getSqlClient() {
  if (!sqlClientPromise) {
    sqlClientPromise = (async () => {
      await ensureFetchAvailable();
      const connectionString = resolveConnectionString();
      neonConfig.fetchConnectionCache = true;
      neonConfig.poolQueryViaFetch = true;
      return neon(connectionString);
    })().catch(error => {
      sqlClientPromise = null;
      throw error;
    });
=======
function getSqlClient() {
  if (!sqlClientPromise) {
    const connectionString = resolveConnectionString();
    neonConfig.fetchConnectionCache = true;
    neonConfig.poolQueryViaFetch = true;
    sqlClientPromise = Promise.resolve(neon(connectionString));
>>>>>>> f1c78319
  }

  return sqlClientPromise;
}

async function ensureRagSchema(sql) {
  if (ensuredSchemaPromise) {
    return ensuredSchemaPromise;
  }

  ensuredSchemaPromise = (async () => {
    await sql`
      CREATE TABLE IF NOT EXISTS rag_documents (
        id BIGSERIAL PRIMARY KEY,
        user_id TEXT NOT NULL,
        filename TEXT NOT NULL,
        original_filename TEXT,
        file_type TEXT,
        file_size BIGINT,
        text_content TEXT,
        metadata JSONB DEFAULT '{}'::jsonb,
        created_at TIMESTAMPTZ NOT NULL DEFAULT CURRENT_TIMESTAMP,
        updated_at TIMESTAMPTZ NOT NULL DEFAULT CURRENT_TIMESTAMP
      )
    `;

    await sql`
      CREATE TABLE IF NOT EXISTS rag_document_chunks (
        id BIGSERIAL PRIMARY KEY,
        document_id BIGINT NOT NULL REFERENCES rag_documents(id) ON DELETE CASCADE,
        chunk_index INTEGER NOT NULL,
        chunk_text TEXT NOT NULL,
        word_count INTEGER,
        character_count INTEGER,
        created_at TIMESTAMPTZ NOT NULL DEFAULT CURRENT_TIMESTAMP
      )
    `;

    await sql`
      CREATE INDEX IF NOT EXISTS idx_rag_documents_user_id
        ON rag_documents(user_id)
    `;

    await sql`
      CREATE INDEX IF NOT EXISTS idx_rag_document_chunks_document
        ON rag_document_chunks(document_id)
    `;

    await sql`
      CREATE INDEX IF NOT EXISTS idx_rag_document_chunks_document_index
        ON rag_document_chunks(document_id, chunk_index)
    `;

    await sql`
      CREATE INDEX IF NOT EXISTS idx_rag_document_chunks_fts
        ON rag_document_chunks USING GIN (to_tsvector('english', chunk_text))
    `;
  })().catch(error => {
    ensuredSchemaPromise = null;
    throw error;
  });

  return ensuredSchemaPromise;
}

async function getDocumentTypeOptions(sql) {
  if (documentTypeOptionsPromise) {
    return documentTypeOptionsPromise;
  }

  documentTypeOptionsPromise = (async () => {
    try {
      const rows = await sql`
        SELECT enumlabel
          FROM pg_enum e
          JOIN pg_type t ON t.oid = e.enumtypid
         WHERE t.typname = 'document_type'
      `;

      return rows.map(row => row.enumlabel);
    } catch (error) {
      console.warn('Unable to load document_type enum options, defaulting to empty list', error.message);
      return [];
    }
  })().catch(error => {
    documentTypeOptionsPromise = null;
    throw error;
  });

  return documentTypeOptionsPromise;
}

function guessExtension(filename) {
  if (typeof filename !== 'string') {
    return '';
  }

  const match = filename.toLowerCase().match(/\.([a-z0-9]+)$/);
  return match ? match[1] : '';
}

function normalizeDocumentTypeValue({ mimeType, filename, allowedTypes }) {
  if (!Array.isArray(allowedTypes) || allowedTypes.length === 0) {
    return null;
  }

  const normalizedMime = typeof mimeType === 'string' ? mimeType.toLowerCase() : '';
  const extension = guessExtension(filename);

  const mimeCandidates = new Set();
  if (normalizedMime) {
    mimeCandidates.add(normalizedMime);
    const slashIndex = normalizedMime.indexOf('/');
    if (slashIndex >= 0) {
      mimeCandidates.add(normalizedMime.slice(slashIndex + 1));
    }
  }

  if (extension) {
    mimeCandidates.add(extension);
  }

  const canonicalMap = {
    pdf: 'pdf',
    'application/pdf': 'pdf',
    doc: 'doc',
    'application/msword': 'doc',
    docx: 'docx',
    'application/vnd.openxmlformats-officedocument.wordprocessingml.document': 'docx',
    ppt: 'ppt',
    'application/vnd.ms-powerpoint': 'ppt',
    pptx: 'pptx',
    'application/vnd.openxmlformats-officedocument.presentationml.presentation': 'pptx',
    xls: 'xls',
    'application/vnd.ms-excel': 'xls',
    xlsx: 'xlsx',
    'application/vnd.openxmlformats-officedocument.spreadsheetml.sheet': 'xlsx',
    csv: 'csv',
    'text/csv': 'csv',
    txt: 'text',
    text: 'text',
    'text/plain': 'text',
    md: 'markdown',
    markdown: 'markdown',
    'text/markdown': 'markdown',
    json: 'json',
    'application/json': 'json',
    html: 'html',
    'text/html': 'html',
    xml: 'xml',
    'application/xml': 'xml',
  };
}

  for (const candidate of mimeCandidates) {
    const mapped = canonicalMap[candidate];
    if (mapped && allowedTypes.includes(mapped)) {
      return mapped;
    }
    if (allowedTypes.includes(candidate)) {
      return candidate;
    }
  }

  if (allowedTypes.includes('other')) {
    return 'other';
  }

  if (allowedTypes.includes('unknown')) {
    return 'unknown';
  }

  if (allowedTypes.includes('text')) {
    return 'text';
  }

  return null;
}

function requireUserId(event) {
  const headers = event.headers || {};
  const userId =
    headers['x-user-id'] ||
    headers['X-User-Id'] ||
    headers['X-User-ID'] ||
    headers['x-user-id'.toLowerCase()];
  if (!userId || typeof userId !== 'string') {
    const error = new Error('Missing x-user-id header');
    error.statusCode = 401;
    throw error;
  }
  return userId;
}

function chunkText(text, chunkSize = DEFAULT_CHUNK_SIZE) {
  if (typeof text !== 'string') {
    return [];
  }

  const normalizedSize = Math.max(200, Math.min(chunkSize, 2000));
  const chunks = [];
  let index = 0;

  for (let offset = 0; offset < text.length; offset += normalizedSize) {
    const chunkTextValue = text.slice(offset, offset + normalizedSize);
    chunks.push({
      index: index++,
      text: chunkTextValue,
      wordCount: chunkTextValue.split(/\s+/).filter(Boolean).length,
      characterCount: chunkTextValue.length,
    });
    if (chunks.length >= MAX_CHUNKS) {
      break;
    }
  }

  return chunks;
}

function parseMetadata(rawMetadata) {
  if (!rawMetadata) {
    return {};
  }

  if (typeof rawMetadata === 'object' && !Array.isArray(rawMetadata)) {
    return { ...rawMetadata };
  }

  if (typeof rawMetadata === 'string') {
    try {
      const parsed = JSON.parse(rawMetadata);
      return parsed && typeof parsed === 'object' ? parsed : {};
    } catch {
      return {};
    }
  }

  return {};
}

function normalizeDocumentRow(row) {
  const metadata = parseMetadata(row.metadata);
  metadata.processingMode = 'neon-postgresql';

  return {
    id: row.id,
    filename: row.filename,
    originalFilename: row.original_filename || null,
    fileType: row.file_type || null,
    fileSize: row.file_size != null ? Number(row.file_size) : null,
    createdAt: row.created_at,
    updatedAt: row.updated_at,
    metadata,
    chunkCount: row.chunk_count != null ? Number(row.chunk_count) : undefined,
    storage: 'neon-postgresql',
  };
}

function buildSearchResult(row) {
  const metadata = parseMetadata(row.metadata);
  metadata.processingMode = 'neon-postgresql';
<<<<<<< HEAD

  return {
    documentId: row.document_id,
    chunkId: row.id,
    chunkIndex: row.chunk_index,
    text: row.snippet || row.chunk_text,
    filename: row.filename,
    documentTitle: metadata.title || metadata.documentTitle || row.filename,
    score: Number(row.rank || 0),
    metadata,
  };
}

=======

  return {
    documentId: row.document_id,
    chunkId: row.id,
    chunkIndex: row.chunk_index,
    text: row.snippet || row.chunk_text,
    filename: row.filename,
    documentTitle: metadata.title || metadata.documentTitle || row.filename,
    score: Number(row.rank || 0),
    metadata,
  };
}

>>>>>>> f1c78319
async function handleTest(sql, userId) {
  await ensureRagSchema(sql);
  await sql`SELECT 1`;
  return {
    statusCode: 200,
    body: JSON.stringify({
      message: 'Neon RAG service reachable',
      userId,
    }),
  };
}

async function handleList(sql, userId) {
  await ensureRagSchema(sql);
  const rows = await sql`
    SELECT d.id,
           d.filename,
           d.original_filename,
           d.file_type,
           d.file_size,
           d.metadata,
           d.created_at,
           d.updated_at,
           COUNT(c.id)::int AS chunk_count
      FROM rag_documents d
      LEFT JOIN rag_document_chunks c ON c.document_id = d.id
     WHERE d.user_id = ${userId}
     GROUP BY d.id
     ORDER BY d.created_at DESC
  `;

  return {
    statusCode: 200,
    body: JSON.stringify({
      documents: rows.map(normalizeDocumentRow),
    }),
  };
}

async function handleDelete(sql, userId, payload = {}) {
  await ensureRagSchema(sql);
  const documentId = payload.documentId;

  if (documentId == null) {
    const error = new Error('documentId is required');
    error.statusCode = 400;
    throw error;
  }

  const result = await sql`
    DELETE FROM rag_documents
     WHERE id = ${documentId} AND user_id = ${userId}
     RETURNING id
  `;

  if (result.length === 0) {
    return {
      statusCode: 404,
      body: JSON.stringify({ error: 'Document not found' }),
    };
  }

  return {
    statusCode: 200,
    body: JSON.stringify({ success: true, documentId }),
  };
}

async function handleUpload(sql, userId, payload = {}) {
  await ensureRagSchema(sql);

  const document = payload.document || {};
  const filename = typeof document.filename === 'string' ? document.filename.trim() : '';
  const text = typeof document.text === 'string' ? document.text : '';
  const mimeType = [
    document.mimeType,
    document.type,
    document.fileType,
    document.contentType,
  ].find(value => typeof value === 'string' && value.trim());

  if (!filename) {
    const error = new Error('Document filename is required');
    error.statusCode = 400;
    throw error;
  }

  if (!text) {
    const error = new Error('Document text is required');
    error.statusCode = 400;
    throw error;
  }

  if (text.length > MAX_TEXT_LENGTH) {
    const error = new Error('Document text exceeds maximum length');
    error.statusCode = 413;
    throw error;
  }

  const metadata = parseMetadata(document.metadata);
  metadata.processingMode = 'neon-postgresql';
  if (mimeType) {
    metadata.mimeType = mimeType;
  }
  const metadataJson = JSON.stringify(metadata);

  const chunkSize = Number.isFinite(document.chunkSize) ? document.chunkSize : DEFAULT_CHUNK_SIZE;
  const chunks = chunkText(text, chunkSize);
  const allowedDocumentTypes = await getDocumentTypeOptions(sql);
  const normalizedDocumentType = normalizeDocumentTypeValue({
    mimeType,
    filename,
    allowedTypes: allowedDocumentTypes,
  });

  let insertedDocument;
  try {
    const [row] = await sql`
      INSERT INTO rag_documents (
        user_id,
        filename,
        original_filename,
        file_type,
        file_size,
        text_content,
        metadata
      ) VALUES (
        ${userId},
        ${filename},
        ${document.originalFilename || null},
        ${normalizedDocumentType},
        ${Number.isFinite(document.size) ? Number(document.size) : null},
        ${text},
        ${metadataJson}::jsonb
      )
      RETURNING id,
                filename,
                original_filename,
                file_type,
                file_size,
                metadata,
                created_at,
                updated_at
    `;

    insertedDocument = row;

    for (const chunk of chunks) {
      await sql`
        INSERT INTO rag_document_chunks (
          document_id,
          chunk_index,
          chunk_text,
          word_count,
          character_count
        ) VALUES (
          ${row.id},
          ${chunk.index},
          ${chunk.text},
          ${chunk.wordCount},
          ${chunk.characterCount}
        )
      `;
    }
  } catch (error) {
    if (insertedDocument?.id) {
      await sql`
        DELETE FROM rag_documents WHERE id = ${insertedDocument.id}
      `;
    }
    throw error;
  }

  const responseDocument = normalizeDocumentRow({
    ...insertedDocument,
    chunk_count: chunks.length,
  });

  return {
    statusCode: 200,
    body: JSON.stringify({
      message: 'Document stored',
      document: responseDocument,
      chunks: chunks.length,
    }),
  };
}

async function handleSearch(sql, userId, payload = {}) {
  await ensureRagSchema(sql);
  const query = typeof payload.query === 'string' ? payload.query.trim() : '';

  if (!query) {
    const error = new Error('Search query is required');
    error.statusCode = 400;
    throw error;
  }

  const limit = Math.max(1, Math.min(Number(payload.options?.limit) || 10, 50));

  const rows = await sql`
    SELECT c.id,
           c.document_id,
           c.chunk_index,
           c.chunk_text,
           d.filename,
           d.metadata,
           ts_rank_cd(
             to_tsvector('english', c.chunk_text),
             plainto_tsquery('english', ${query})
           ) AS rank,
           ts_headline(
             'english',
             c.chunk_text,
             plainto_tsquery('english', ${query}),
             'MaxWords=40, MinWords=20, ShortWord=3, HighlightAll=TRUE'
           ) AS snippet
      FROM rag_document_chunks c
      JOIN rag_documents d ON d.id = c.document_id
     WHERE d.user_id = ${userId}
       AND to_tsvector('english', c.chunk_text) @@ plainto_tsquery('english', ${query})
     ORDER BY rank DESC NULLS LAST, c.created_at DESC
     LIMIT ${limit}
  `;

  const results = rows.map(buildSearchResult);

  return {
    statusCode: 200,
    body: JSON.stringify({
      query,
      results,
    }),
  };
}
<<<<<<< HEAD

async function handleStats(sql, userId) {
  await ensureRagSchema(sql);

  const [documentStats] = await sql`
    SELECT COUNT(*)::int AS total_documents,
           COALESCE(SUM(file_size), 0)::bigint AS total_size
      FROM rag_documents
     WHERE user_id = ${userId}
  `;

  const [chunkStats] = await sql`
    SELECT COUNT(*)::int AS total_chunks
      FROM rag_document_chunks c
      JOIN rag_documents d ON d.id = c.document_id
     WHERE d.user_id = ${userId}
  `;

  return {
    statusCode: 200,
    body: JSON.stringify({
      totalDocuments: Number(documentStats?.total_documents || 0),
      totalChunks: Number(chunkStats?.total_chunks || 0),
      totalSize: Number(documentStats?.total_size || 0),
      storage: 'neon-postgresql',
    }),
  };
}

export const handler = async (event) => {
  if (event.httpMethod === 'OPTIONS') {
    return { statusCode: 200, headers, body: JSON.stringify({ message: 'ok' }) };
  }

=======

async function handleStats(sql, userId) {
  await ensureRagSchema(sql);

  const [documentStats] = await sql`
    SELECT COUNT(*)::int AS total_documents,
           COALESCE(SUM(file_size), 0)::bigint AS total_size
      FROM rag_documents
     WHERE user_id = ${userId}
  `;

  const [chunkStats] = await sql`
    SELECT COUNT(*)::int AS total_chunks
      FROM rag_document_chunks c
      JOIN rag_documents d ON d.id = c.document_id
     WHERE d.user_id = ${userId}
  `;

  return {
    statusCode: 200,
    body: JSON.stringify({
      totalDocuments: Number(documentStats?.total_documents || 0),
      totalChunks: Number(chunkStats?.total_chunks || 0),
      totalSize: Number(documentStats?.total_size || 0),
      storage: 'neon-postgresql',
    }),
  };
}

export const handler = async (event) => {
  if (event.httpMethod === 'OPTIONS') {
    return { statusCode: 200, headers, body: JSON.stringify({ message: 'ok' }) };
  }

>>>>>>> f1c78319
  if (event.httpMethod !== 'POST') {
    return {
      statusCode: 405,
      headers,
      body: JSON.stringify({ error: 'Method not allowed' }),
    };
  }

  let requestBody = {};
  try {
    requestBody = JSON.parse(event.body || '{}');
  } catch (error) {
    return {
      statusCode: 400,
      headers,
      body: JSON.stringify({ error: 'Invalid JSON payload' }),
    };
  }

  let userId;
  try {
    userId = requireUserId(event);
  } catch (error) {
    return {
      statusCode: error.statusCode || 401,
      headers,
      body: JSON.stringify({ error: error.message }),
    };
  }

  const action = requestBody.action;
  if (!action) {
    return {
      statusCode: 400,
      headers,
      body: JSON.stringify({ error: 'Action is required' }),
    };
  }

  let sql;
  try {
    sql = await getSqlClient();
  } catch (error) {
    const statusCode = error.statusCode || 500;
    console.error('Failed to initialize Neon client', error);
    return {
      statusCode,
      headers,
      body: JSON.stringify({ error: error.message || 'Failed to initialize Neon client' }),
    };
  }

  try {
    switch (action) {
      case 'test':
        return { ...(await handleTest(sql, userId)), headers };
      case 'list':
        return { ...(await handleList(sql, userId)), headers };
      case 'upload':
        return { ...(await handleUpload(sql, userId, requestBody)), headers };
      case 'delete':
        return { ...(await handleDelete(sql, userId, requestBody)), headers };
      case 'search':
        return { ...(await handleSearch(sql, userId, requestBody)), headers };
      case 'stats':
        return { ...(await handleStats(sql, userId)), headers };
      default:
        return {
          statusCode: 400,
          headers,
          body: JSON.stringify({ error: `Unknown action: ${action}` }),
        };
    }
  } catch (error) {
    const statusCode = error.statusCode || 500;
    console.error(`Neon RAG action "${action}" failed`, error);
    return {
      statusCode,
      headers,
      body: JSON.stringify({
        error: error.message || 'Unexpected server error',
      }),
    };
  }
};<|MERGE_RESOLUTION|>--- conflicted
+++ resolved
@@ -1,4 +1,4 @@
-<<<<<<< HEAD
+
 import { neon, neonConfig } from '@neondatabase/serverless';
 
 export const config = {
@@ -63,30 +63,6 @@
   const connectionString =
     process.env.NEON_DATABASE_URL || process.env.DATABASE_URL || process.env.POSTGRES_URL;
 
-=======
-
-import { neon, neonConfig } from '@neondatabase/serverless';
-
-const DEFAULT_CHUNK_SIZE = 800;
-const MAX_CHUNKS = 5000;
-const MAX_TEXT_LENGTH = DEFAULT_CHUNK_SIZE * MAX_CHUNKS;
-
-const headers = {
-  'Access-Control-Allow-Origin': '*',
-  'Access-Control-Allow-Headers': 'Content-Type, Authorization, x-user-id',
-  'Access-Control-Allow-Methods': 'POST, OPTIONS',
-  'Content-Type': 'application/json',
-};
-
-let sqlClientPromise = null;
-let ensuredSchemaPromise = null;
-let documentTypeOptionsPromise = null;
-
-function resolveConnectionString() {
-  const connectionString =
-    process.env.NEON_DATABASE_URL || process.env.DATABASE_URL || process.env.POSTGRES_URL;
-
->>>>>>> f1c78319
   if (!connectionString) {
     const error = new Error(
       'NEON_DATABASE_URL (or DATABASE_URL) environment variable is not set'
@@ -104,7 +80,6 @@
   return connectionString;
 }
 
-<<<<<<< HEAD
 async function getSqlClient() {
   if (!sqlClientPromise) {
     sqlClientPromise = (async () => {
@@ -117,14 +92,6 @@
       sqlClientPromise = null;
       throw error;
     });
-=======
-function getSqlClient() {
-  if (!sqlClientPromise) {
-    const connectionString = resolveConnectionString();
-    neonConfig.fetchConnectionCache = true;
-    neonConfig.poolQueryViaFetch = true;
-    sqlClientPromise = Promise.resolve(neon(connectionString));
->>>>>>> f1c78319
   }
 
   return sqlClientPromise;
@@ -386,7 +353,6 @@
 function buildSearchResult(row) {
   const metadata = parseMetadata(row.metadata);
   metadata.processingMode = 'neon-postgresql';
-<<<<<<< HEAD
 
   return {
     documentId: row.document_id,
@@ -400,21 +366,6 @@
   };
 }
 
-=======
-
-  return {
-    documentId: row.document_id,
-    chunkId: row.id,
-    chunkIndex: row.chunk_index,
-    text: row.snippet || row.chunk_text,
-    filename: row.filename,
-    documentTitle: metadata.title || metadata.documentTitle || row.filename,
-    score: Number(row.rank || 0),
-    metadata,
-  };
-}
-
->>>>>>> f1c78319
 async function handleTest(sql, userId) {
   await ensureRagSchema(sql);
   await sql`SELECT 1`;
@@ -650,7 +601,6 @@
     }),
   };
 }
-<<<<<<< HEAD
 
 async function handleStats(sql, userId) {
   await ensureRagSchema(sql);
@@ -685,42 +635,6 @@
     return { statusCode: 200, headers, body: JSON.stringify({ message: 'ok' }) };
   }
 
-=======
-
-async function handleStats(sql, userId) {
-  await ensureRagSchema(sql);
-
-  const [documentStats] = await sql`
-    SELECT COUNT(*)::int AS total_documents,
-           COALESCE(SUM(file_size), 0)::bigint AS total_size
-      FROM rag_documents
-     WHERE user_id = ${userId}
-  `;
-
-  const [chunkStats] = await sql`
-    SELECT COUNT(*)::int AS total_chunks
-      FROM rag_document_chunks c
-      JOIN rag_documents d ON d.id = c.document_id
-     WHERE d.user_id = ${userId}
-  `;
-
-  return {
-    statusCode: 200,
-    body: JSON.stringify({
-      totalDocuments: Number(documentStats?.total_documents || 0),
-      totalChunks: Number(chunkStats?.total_chunks || 0),
-      totalSize: Number(documentStats?.total_size || 0),
-      storage: 'neon-postgresql',
-    }),
-  };
-}
-
-export const handler = async (event) => {
-  if (event.httpMethod === 'OPTIONS') {
-    return { statusCode: 200, headers, body: JSON.stringify({ message: 'ok' }) };
-  }
-
->>>>>>> f1c78319
   if (event.httpMethod !== 'POST') {
     return {
       statusCode: 405,
