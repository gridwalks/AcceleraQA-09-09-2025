// netlify/functions/support-request.js - Send support requests via email

const headers = {
  'Access-Control-Allow-Origin': '*',
  'Access-Control-Allow-Headers': 'Content-Type, Authorization, x-user-id',
  'Access-Control-Allow-Methods': 'GET, POST, PUT, DELETE, OPTIONS',
  'Content-Type': 'application/json',
};

const SUPPORT_REQUEST_TO_EMAIL =
  process.env.SUPPORT_REQUEST_TO_EMAIL || 'support@acceleraqa.atlassian.net';
const SUPPORT_REQUEST_FROM_EMAIL = process.env.SUPPORT_REQUEST_FROM_EMAIL;
const SUPPORT_REQUEST_FROM_NAME = process.env.SUPPORT_REQUEST_FROM_NAME;

const SENDGRID_API_URL = 'https://api.sendgrid.com/v3/mail/send';

<<<<<<< HEAD
const requiredEnvVars = ['SUPPORT_REQUEST_SENDGRID_API_KEY'];
=======
const requiredEnvVars = [
  'SUPPORT_REQUEST_SENDGRID_API_KEY',
  'SUPPORT_REQUEST_FROM_EMAIL',
];
>>>>>>> d02b3a44

const escapeHtml = (value = '') => {
  const stringValue = value == null ? '' : String(value);
  return stringValue
    .replace(/&/g, '&amp;')
    .replace(/</g, '&lt;')
    .replace(/>/g, '&gt;')
    .replace(/"/g, '&quot;')
    .replace(/'/g, '&#39;');
};

exports.handler = async (event, context) => {
  console.log('Support request function called', { method: event.httpMethod });

  // Handle CORS preflight
  if (event.httpMethod === 'OPTIONS') {
    return {
      statusCode: 200,
      headers,
      body: JSON.stringify({ message: 'CORS preflight successful' }),
    };
  }

  if (event.httpMethod !== 'POST') {
    return {
      statusCode: 405,
      headers,
      body: JSON.stringify({ error: 'Method not allowed' }),
    };
  }

  const missingEnv = requiredEnvVars.filter((key) => !process.env[key]);
  if (missingEnv.length > 0) {
    console.error('Support request configuration error', { missingEnv });
    return {
      statusCode: 500,
      headers,
      body: JSON.stringify({
        error: 'Support request configuration error',
        details: `Missing environment variables: ${missingEnv.join(', ')}`,
      }),
    };
  }

  let bodyData;
  try {
    bodyData = JSON.parse(event.body || '{}');
  } catch (parseError) {
    console.error('Invalid JSON payload', parseError);
    return {
      statusCode: 400,
      headers,
      body: JSON.stringify({ error: 'Invalid JSON in request body' }),
    };
  }

  const { email, message, name } = bodyData;

  if (!email || typeof email !== 'string' || !message || typeof message !== 'string') {
    return {
      statusCode: 400,
      headers,
      body: JSON.stringify({ error: 'Missing email or message' }),
    };
  }
<<<<<<< HEAD

  const normalizedEmail = email.trim();
  const emailPattern = /^[^\s@]+@[^\s@]+\.[^\s@]+$/;

  if (!emailPattern.test(normalizedEmail)) {
    return {
      statusCode: 400,
      headers,
      body: JSON.stringify({ error: 'Invalid email address' }),
    };
  }

=======

  const normalizedEmail = email.trim();
  const emailPattern = /^[^\s@]+@[^\s@]+\.[^\s@]+$/;

  if (!emailPattern.test(normalizedEmail)) {
    return {
      statusCode: 400,
      headers,
      body: JSON.stringify({ error: 'Invalid email address' }),
    };
  }

>>>>>>> d02b3a44
  try {
    const trimmedMessage = message.trim();
    if (!trimmedMessage) {
      return {
        statusCode: 400,
        headers,
        body: JSON.stringify({ error: 'Message cannot be empty' }),
      };
    }

    const safeName = typeof name === 'string' ? name.trim() : '';
    const requesterLabel = safeName
      ? `${safeName} <${normalizedEmail}>`
      : normalizedEmail;

    const plainText = `Support request from ${requesterLabel}\n\n${trimmedMessage}`;
    const htmlBody = `
      <p><strong>From:</strong> ${escapeHtml(requesterLabel)}</p>
      <p><strong>Email:</strong> ${escapeHtml(normalizedEmail)}</p>
      <hr />
      <p>${escapeHtml(trimmedMessage).replace(/\n/g, '<br />')}</p>
    `;
    const subject = `Support request from ${safeName || normalizedEmail}`;

<<<<<<< HEAD
    const hasVerifiedSender = Boolean(SUPPORT_REQUEST_FROM_EMAIL);
    const sender = hasVerifiedSender
      ? SUPPORT_REQUEST_FROM_NAME
        ? { email: SUPPORT_REQUEST_FROM_EMAIL, name: SUPPORT_REQUEST_FROM_NAME }
        : { email: SUPPORT_REQUEST_FROM_EMAIL }
      : safeName
      ? { email: normalizedEmail, name: safeName }
      : { email: normalizedEmail };
    const replyTo = hasVerifiedSender
      ? safeName
        ? { email: normalizedEmail, name: safeName }
        : { email: normalizedEmail }
      : undefined;

    const payload = {
      personalizations: [
        {
          to: [{ email: SUPPORT_REQUEST_TO_EMAIL }],
        },
      ],
      from: sender,
      subject,
      content: [
        { type: 'text/plain', value: plainText },
        { type: 'text/html', value: htmlBody },
      ],
    };

    if (replyTo) {
      payload.reply_to = replyTo;
    }

=======
    const sender = SUPPORT_REQUEST_FROM_NAME
      ? { email: SUPPORT_REQUEST_FROM_EMAIL, name: SUPPORT_REQUEST_FROM_NAME }
      : { email: SUPPORT_REQUEST_FROM_EMAIL };
    const replyTo = safeName

      ? { email: normalizedEmail, name: safeName }
      : { email: normalizedEmail };

>>>>>>> d02b3a44
    const sendgridResponse = await fetch(SENDGRID_API_URL, {
      method: 'POST',
      headers: {
        Authorization: `Bearer ${process.env.SUPPORT_REQUEST_SENDGRID_API_KEY}`,
        'Content-Type': 'application/json',
      },
<<<<<<< HEAD
      body: JSON.stringify(payload),
=======
      body: JSON.stringify({
        personalizations: [
          {
            to: [{ email: SUPPORT_REQUEST_TO_EMAIL }],
          },
        ],
        from: sender,
        reply_to: replyTo,
        subject,
        content: [
          { type: 'text/plain', value: plainText },
          { type: 'text/html', value: htmlBody },
        ],
      }),
>>>>>>> d02b3a44
    });
    
    if (!sendgridResponse.ok) {
      const errorText = await sendgridResponse.text();
      let parsedDetail = errorText;

    if (!sendgridResponse.ok) {
      const errorText = await sendgridResponse.text();
      let parsedDetail = errorText;

      try {
        const parsed = JSON.parse(errorText);
        const messages =
          parsed?.errors?.map((err) => err?.message).filter(Boolean) || [];
        if (messages.length > 0) {
          parsedDetail = messages.join('; ');
        } else if (parsed?.message) {
          parsedDetail = parsed.message;
        }
      } catch (parseError) {
        // ignore JSON parse errors, we'll use the raw text instead
      }

      console.error('SendGrid API error', {
        status: sendgridResponse.status,
        body: errorText,
      });

      return {
        statusCode: 502,
        headers,
        body: JSON.stringify({
          error: 'Failed to send support email',
<<<<<<< HEAD
          details:
            parsedDetail?.trim() ||
            sendgridResponse.statusText ||
            `Email provider error (status ${sendgridResponse.status})`,
=======
          details: parsedDetail || 'Unexpected response from email provider',
>>>>>>> d02b3a44
        }),
      };
    }

    return {
      statusCode: 200,
      headers,
      body: JSON.stringify({ message: 'Support request email sent' }),
    };
  } catch (error) {
    console.error('Support request error:', error);
    return {
      statusCode: 500,
      headers,
      body: JSON.stringify({
        error: 'Internal server error',
        message: 'Failed to send support email',
        details: error.message,
      }),
    };
  }
};<|MERGE_RESOLUTION|>--- conflicted
+++ resolved
@@ -14,14 +14,7 @@
 
 const SENDGRID_API_URL = 'https://api.sendgrid.com/v3/mail/send';
 
-<<<<<<< HEAD
 const requiredEnvVars = ['SUPPORT_REQUEST_SENDGRID_API_KEY'];
-=======
-const requiredEnvVars = [
-  'SUPPORT_REQUEST_SENDGRID_API_KEY',
-  'SUPPORT_REQUEST_FROM_EMAIL',
-];
->>>>>>> d02b3a44
 
 const escapeHtml = (value = '') => {
   const stringValue = value == null ? '' : String(value);
@@ -87,7 +80,6 @@
       body: JSON.stringify({ error: 'Missing email or message' }),
     };
   }
-<<<<<<< HEAD
 
   const normalizedEmail = email.trim();
   const emailPattern = /^[^\s@]+@[^\s@]+\.[^\s@]+$/;
@@ -100,20 +92,6 @@
     };
   }
 
-=======
-
-  const normalizedEmail = email.trim();
-  const emailPattern = /^[^\s@]+@[^\s@]+\.[^\s@]+$/;
-
-  if (!emailPattern.test(normalizedEmail)) {
-    return {
-      statusCode: 400,
-      headers,
-      body: JSON.stringify({ error: 'Invalid email address' }),
-    };
-  }
-
->>>>>>> d02b3a44
   try {
     const trimmedMessage = message.trim();
     if (!trimmedMessage) {
@@ -138,7 +116,6 @@
     `;
     const subject = `Support request from ${safeName || normalizedEmail}`;
 
-<<<<<<< HEAD
     const hasVerifiedSender = Boolean(SUPPORT_REQUEST_FROM_EMAIL);
     const sender = hasVerifiedSender
       ? SUPPORT_REQUEST_FROM_NAME
@@ -171,40 +148,14 @@
       payload.reply_to = replyTo;
     }
 
-=======
-    const sender = SUPPORT_REQUEST_FROM_NAME
-      ? { email: SUPPORT_REQUEST_FROM_EMAIL, name: SUPPORT_REQUEST_FROM_NAME }
-      : { email: SUPPORT_REQUEST_FROM_EMAIL };
-    const replyTo = safeName
-
-      ? { email: normalizedEmail, name: safeName }
-      : { email: normalizedEmail };
-
->>>>>>> d02b3a44
+
     const sendgridResponse = await fetch(SENDGRID_API_URL, {
       method: 'POST',
       headers: {
         Authorization: `Bearer ${process.env.SUPPORT_REQUEST_SENDGRID_API_KEY}`,
         'Content-Type': 'application/json',
       },
-<<<<<<< HEAD
       body: JSON.stringify(payload),
-=======
-      body: JSON.stringify({
-        personalizations: [
-          {
-            to: [{ email: SUPPORT_REQUEST_TO_EMAIL }],
-          },
-        ],
-        from: sender,
-        reply_to: replyTo,
-        subject,
-        content: [
-          { type: 'text/plain', value: plainText },
-          { type: 'text/html', value: htmlBody },
-        ],
-      }),
->>>>>>> d02b3a44
     });
     
     if (!sendgridResponse.ok) {
@@ -238,14 +189,10 @@
         headers,
         body: JSON.stringify({
           error: 'Failed to send support email',
-<<<<<<< HEAD
           details:
             parsedDetail?.trim() ||
             sendgridResponse.statusText ||
             `Email provider error (status ${sendgridResponse.status})`,
-=======
-          details: parsedDetail || 'Unexpected response from email provider',
->>>>>>> d02b3a44
         }),
       };
     }
