--- conflicted
+++ resolved
@@ -143,20 +143,11 @@
         { type: 'text/html', value: htmlBody },
       ],
     };
-<<<<<<< HEAD
 
     if (replyTo) {
       payload.reply_to = replyTo;
     }
 
-=======
-
-    if (replyTo) {
-      payload.reply_to = replyTo;
-    }
-
-
->>>>>>> 98a0f7ac
     const sendgridResponse = await fetch(SENDGRID_API_URL, {
       method: 'POST',
       headers: {
