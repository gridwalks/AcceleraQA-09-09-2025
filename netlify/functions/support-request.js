// netlify/functions/support-request.js - Send support requests via email

const headers = {
  'Access-Control-Allow-Origin': '*',
  'Access-Control-Allow-Headers': 'Content-Type, Authorization, x-user-id',
  'Access-Control-Allow-Methods': 'GET, POST, PUT, DELETE, OPTIONS',
  'Content-Type': 'application/json',
};

const SUPPORT_REQUEST_TO_EMAIL =
  process.env.SUPPORT_REQUEST_TO_EMAIL || 'support@acceleraqa.atlassian.net';

const SENDGRID_API_URL = 'https://api.sendgrid.com/v3/mail/send';

<<<<<<< HEAD
const requiredEnvVars = ['SUPPORT_REQUEST_SENDGRID_API_KEY'];
=======
const requiredEnvVars = [
  'SUPPORT_REQUEST_SENDGRID_API_KEY',
  'SUPPORT_REQUEST_FROM_EMAIL',
];
>>>>>>> 6bd01cfb

const escapeHtml = (value = '') => {
  const stringValue = value == null ? '' : String(value);
  return stringValue
    .replace(/&/g, '&amp;')
    .replace(/</g, '&lt;')
    .replace(/>/g, '&gt;')
    .replace(/"/g, '&quot;')
    .replace(/'/g, '&#39;');
};

exports.handler = async (event, context) => {
  console.log('Support request function called', { method: event.httpMethod });

  // Handle CORS preflight
  if (event.httpMethod === 'OPTIONS') {
    return {
      statusCode: 200,
      headers,
      body: JSON.stringify({ message: 'CORS preflight successful' }),
    };
  }

  if (event.httpMethod !== 'POST') {
    return {
      statusCode: 405,
      headers,
      body: JSON.stringify({ error: 'Method not allowed' }),
    };
  }

  const missingEnv = requiredEnvVars.filter((key) => !process.env[key]);
  if (missingEnv.length > 0) {
    console.error('Support request configuration error', { missingEnv });
    return {
      statusCode: 500,
      headers,
      body: JSON.stringify({
        error: 'Support request configuration error',
        details: `Missing environment variables: ${missingEnv.join(', ')}`,
      }),
    };
  }

  let bodyData;
  try {
    bodyData = JSON.parse(event.body || '{}');
  } catch (parseError) {
    console.error('Invalid JSON payload', parseError);
    return {
      statusCode: 400,
      headers,
      body: JSON.stringify({ error: 'Invalid JSON in request body' }),
    };
  }
<<<<<<< HEAD

  const { email, message, name } = bodyData;

=======

  const { email, message, name } = bodyData;

>>>>>>> 6bd01cfb
  if (!email || typeof email !== 'string' || !message || typeof message !== 'string') {
    return {
      statusCode: 400,
      headers,
      body: JSON.stringify({ error: 'Missing email or message' }),
    };
  }

  const normalizedEmail = email.trim();
  const emailPattern = /^[^\s@]+@[^\s@]+\.[^\s@]+$/;

  if (!emailPattern.test(normalizedEmail)) {
    return {
      statusCode: 400,
      headers,
      body: JSON.stringify({ error: 'Invalid email address' }),
    };
  }

  try {
    const trimmedMessage = message.trim();
    if (!trimmedMessage) {
      return {
        statusCode: 400,
        headers,
        body: JSON.stringify({ error: 'Message cannot be empty' }),
      };
    }

    const safeName = typeof name === 'string' ? name.trim() : '';
    const requesterLabel = safeName
      ? `${safeName} <${normalizedEmail}>`
      : normalizedEmail;

    const plainText = `Support request from ${requesterLabel}\n\n${trimmedMessage}`;
    const htmlBody = `
      <p><strong>From:</strong> ${escapeHtml(requesterLabel)}</p>
      <p><strong>Email:</strong> ${escapeHtml(normalizedEmail)}</p>
      <hr />
      <p>${escapeHtml(trimmedMessage).replace(/\n/g, '<br />')}</p>
    `;
    const subject = `Support request from ${safeName || normalizedEmail}`;
<<<<<<< HEAD

    const sender = safeName
      ? { email: normalizedEmail, name: safeName }
      : { email: normalizedEmail };

=======

    const replyTo = safeName
      ? { email: normalizedEmail, name: safeName }
      : { email: normalizedEmail };

>>>>>>> 6bd01cfb
    const sendgridResponse = await fetch(SENDGRID_API_URL, {
      method: 'POST',
      headers: {
        Authorization: `Bearer ${process.env.SUPPORT_REQUEST_SENDGRID_API_KEY}`,
        'Content-Type': 'application/json',
      },
      body: JSON.stringify({
        personalizations: [
          {
            to: [{ email: SUPPORT_REQUEST_TO_EMAIL }],
          },
        ],
<<<<<<< HEAD
        from: sender,
        reply_to: sender,
=======
        from: { email: process.env.SUPPORT_REQUEST_FROM_EMAIL },
        reply_to: replyTo,
>>>>>>> 6bd01cfb
        subject,
        content: [
          { type: 'text/plain', value: plainText },
          { type: 'text/html', value: htmlBody },
        ],
      }),
    });
    
    if (!sendgridResponse.ok) {
      const errorText = await sendgridResponse.text();
      let parsedDetail = errorText;

<<<<<<< HEAD
    if (!sendgridResponse.ok) {
      const errorText = await sendgridResponse.text();
      let parsedDetail = errorText;

=======
>>>>>>> 6bd01cfb
      try {
        const parsed = JSON.parse(errorText);
        const messages =
          parsed?.errors?.map((err) => err?.message).filter(Boolean) || [];
        if (messages.length > 0) {
          parsedDetail = messages.join('; ');
        } else if (parsed?.message) {
          parsedDetail = parsed.message;
        }
      } catch (parseError) {
        // ignore JSON parse errors, we'll use the raw text instead
      }

      console.error('SendGrid API error', {
        status: sendgridResponse.status,
        body: errorText,
      });

      return {
        statusCode: 502,
        headers,
        body: JSON.stringify({
          error: 'Failed to send support email',
          details: parsedDetail || 'Unexpected response from email provider',
        }),
      };
    }

    return {
      statusCode: 200,
      headers,
      body: JSON.stringify({ message: 'Support request email sent' }),
    };
  } catch (error) {
    console.error('Support request error:', error);
    return {
      statusCode: 500,
      headers,
      body: JSON.stringify({
        error: 'Internal server error',
        message: 'Failed to send support email',
        details: error.message,
      }),
    };
  }
};<|MERGE_RESOLUTION|>--- conflicted
+++ resolved
@@ -12,14 +12,7 @@
 
 const SENDGRID_API_URL = 'https://api.sendgrid.com/v3/mail/send';
 
-<<<<<<< HEAD
 const requiredEnvVars = ['SUPPORT_REQUEST_SENDGRID_API_KEY'];
-=======
-const requiredEnvVars = [
-  'SUPPORT_REQUEST_SENDGRID_API_KEY',
-  'SUPPORT_REQUEST_FROM_EMAIL',
-];
->>>>>>> 6bd01cfb
 
 const escapeHtml = (value = '') => {
   const stringValue = value == null ? '' : String(value);
@@ -75,15 +68,9 @@
       body: JSON.stringify({ error: 'Invalid JSON in request body' }),
     };
   }
-<<<<<<< HEAD
 
   const { email, message, name } = bodyData;
 
-=======
-
-  const { email, message, name } = bodyData;
-
->>>>>>> 6bd01cfb
   if (!email || typeof email !== 'string' || !message || typeof message !== 'string') {
     return {
       statusCode: 400,
@@ -126,19 +113,11 @@
       <p>${escapeHtml(trimmedMessage).replace(/\n/g, '<br />')}</p>
     `;
     const subject = `Support request from ${safeName || normalizedEmail}`;
-<<<<<<< HEAD
 
     const sender = safeName
       ? { email: normalizedEmail, name: safeName }
       : { email: normalizedEmail };
 
-=======
-
-    const replyTo = safeName
-      ? { email: normalizedEmail, name: safeName }
-      : { email: normalizedEmail };
-
->>>>>>> 6bd01cfb
     const sendgridResponse = await fetch(SENDGRID_API_URL, {
       method: 'POST',
       headers: {
@@ -151,13 +130,8 @@
             to: [{ email: SUPPORT_REQUEST_TO_EMAIL }],
           },
         ],
-<<<<<<< HEAD
         from: sender,
         reply_to: sender,
-=======
-        from: { email: process.env.SUPPORT_REQUEST_FROM_EMAIL },
-        reply_to: replyTo,
->>>>>>> 6bd01cfb
         subject,
         content: [
           { type: 'text/plain', value: plainText },
@@ -170,13 +144,10 @@
       const errorText = await sendgridResponse.text();
       let parsedDetail = errorText;
 
-<<<<<<< HEAD
     if (!sendgridResponse.ok) {
       const errorText = await sendgridResponse.text();
       let parsedDetail = errorText;
 
-=======
->>>>>>> 6bd01cfb
       try {
         const parsed = JSON.parse(errorText);
         const messages =
