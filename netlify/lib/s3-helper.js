import crypto from 'crypto';

let cachedPrefix = null;
let loggedBucket = null;

const logEnvVariable = (name, value) => {
  const displayValue = value == null ? '(not set)' : value;
  console.log(`[S3 Config] ${name}=${displayValue}`);
};

const DEFAULT_PREFIX = 'rag-documents';

const logResolvedBucket = (bucket) => {
  if (!bucket || loggedBucket === bucket) {
    return;
  }
  console.log(`S3 bucket configured: ${bucket}`);
  loggedBucket = bucket;
};

const sanitizePathSegment = (value, fallback) => {
  if (typeof value !== 'string') return fallback;

  const trimmed = value.trim();
  if (!trimmed) return fallback;

  return trimmed.replace(/[^a-zA-Z0-9._\-\/]+/g, '-');
};

const sanitizePathPrefix = (prefix) => {
  if (typeof prefix !== 'string') return '';
  return prefix
    .split('/')
    .map((segment) => sanitizePathSegment(segment, ''))
    .filter(Boolean)
    .join('/');
};

const getConfiguredPrefix = () => {
  if (cachedPrefix !== null) return cachedPrefix;

<<<<<<< HEAD
  const candidates = [
    { name: 'RAG_S3_PREFIX', value: process.env.RAG_S3_PREFIX },
    { name: 'S3_PREFIX', value: process.env.S3_PREFIX },
  ];

  for (const { name, value } of candidates) {
    logEnvVariable(name, value);

    if (typeof value !== 'string') {
      continue;
    }

    const trimmed = value.trim().replace(/^\/+|\/+$/g, '');
    if (!trimmed) {
      continue;
    }
=======
  const candidates = [process.env.RAG_S3_PREFIX, process.env.S3_PREFIX];

  for (const candidate of candidates) {
    if (typeof candidate !== 'string') continue;

    const trimmed = candidate.trim().replace(/^\/+|\/+$/g, '');
    if (!trimmed) continue;
>>>>>>> f6beb760

    const sanitized = sanitizePathPrefix(trimmed);
    if (sanitized) {
      cachedPrefix = sanitized;
      return sanitized;
    }
  }

  cachedPrefix = DEFAULT_PREFIX;
  return cachedPrefix;
};

const getConfiguredBucket = () => {
  const sources = [
    { name: 'RAG_S3_BUCKET', value: process.env.RAG_S3_BUCKET },
    { name: 'S3_BUCKET', value: process.env.S3_BUCKET },
    { name: 'AWS_S3_BUCKET', value: process.env.AWS_S3_BUCKET },
  ];

  for (const { name, value } of sources) {
    logEnvVariable(name, value);
  }

  const bucket = sources.find(source => source.value)?.value;

  if (!bucket) {
    throw new Error(
      'RAG_S3_BUCKET (or S3_BUCKET/AWS_S3_BUCKET) is required for document storage'
    );
  }

  logResolvedBucket(bucket);
  return bucket;
};

const getConfiguredRegion = () => {
  const sources = [
    { name: 'RAG_S3_REGION', value: process.env.RAG_S3_REGION },
    { name: 'AWS_REGION', value: process.env.AWS_REGION },
    { name: 'AWS_DEFAULT_REGION', value: process.env.AWS_DEFAULT_REGION },
  ];

  for (const { name, value } of sources) {
    logEnvVariable(name, value);
  }

  const region = sources.find(source => source.value)?.value;

  if (!region) {
    throw new Error(
      'RAG_S3_REGION (or AWS_REGION/AWS_DEFAULT_REGION) is required for document storage'
    );
  }

  return region;
};

const resolveS3Config = () => {
  const bucket = getConfiguredBucket();
  const region = getConfiguredRegion();
  const prefix = getConfiguredPrefix();
  return { bucket, region, prefix };
};

const trimCredentialValue = (value) => {
  if (value == null) {
    return null;
  }

  const trimmed = String(value).trim();
  return trimmed ? trimmed : null;
};
<<<<<<< HEAD

=======
>>>>>>> f6beb760
const buildCredentialCandidate = ({ accessKeyId, secretAccessKey, sessionToken }) => {
  const sanitizedAccessKeyId = trimCredentialValue(accessKeyId);
  const sanitizedSecretAccessKey = trimCredentialValue(secretAccessKey);

  if (!sanitizedAccessKeyId || !sanitizedSecretAccessKey) {
    return null;
  }

  return {
    accessKeyId: sanitizedAccessKeyId,
    secretAccessKey: sanitizedSecretAccessKey,
    sessionToken: trimCredentialValue(sessionToken),
  };
<<<<<<< HEAD
};

const readCredentialCandidate = ({
  label,
  accessKeyEnv,
  secretKeyEnv,
  sessionTokenEnv,
}) => {
  const accessKeyId = process.env[accessKeyEnv];
  const secretAccessKey = process.env[secretKeyEnv];
  const sessionToken = process.env[sessionTokenEnv];

  logEnvVariable(accessKeyEnv, accessKeyId);
  logEnvVariable(secretKeyEnv, secretAccessKey);
  logEnvVariable(sessionTokenEnv, sessionToken);

  const candidate = buildCredentialCandidate({
    accessKeyId,
    secretAccessKey,
    sessionToken,
  });

  if (!candidate) {
    return null;
  }

  return {
    ...candidate,
    source: label,
  };
};

const getS3Credentials = () => {
  const ragCredentials = readCredentialCandidate({
    label: 'RAG_S3',
    accessKeyEnv: 'RAG_S3_ACCESS_KEY_ID',
    secretKeyEnv: 'RAG_S3_SECRET_ACCESS_KEY',
    sessionTokenEnv: 'RAG_S3_SESSION_TOKEN',
  });

  const awsCredentials = readCredentialCandidate({
    label: 'AWS',
    accessKeyEnv: 'AWS_ACCESS_KEY_ID',
    secretKeyEnv: 'AWS_SECRET_ACCESS_KEY',
    sessionTokenEnv: 'AWS_SESSION_TOKEN',
=======
};

const getS3Credentials = () => {
  const ragCredentials = buildCredentialCandidate({
    accessKeyId: process.env.RAG_S3_ACCESS_KEY_ID,
    secretAccessKey: process.env.RAG_S3_SECRET_ACCESS_KEY,
    sessionToken: process.env.RAG_S3_SESSION_TOKEN,
  });

  const awsCredentials = buildCredentialCandidate({
    accessKeyId: process.env.AWS_ACCESS_KEY_ID,
    secretAccessKey: process.env.AWS_SECRET_ACCESS_KEY,
    sessionToken: process.env.AWS_SESSION_TOKEN,
>>>>>>> f6beb760
  });

  const candidates = [ragCredentials, awsCredentials].filter(Boolean);

  if (!candidates.length) {
    throw new Error('S3 credentials are required: set RAG_S3_ACCESS_KEY_ID/AWS_ACCESS_KEY_ID and RAG_S3_SECRET_ACCESS_KEY/AWS_SECRET_ACCESS_KEY');
  }

  const candidateWithSessionToken = candidates.find(candidate => candidate.sessionToken);
  const selected = candidateWithSessionToken || candidates[0];

<<<<<<< HEAD
  console.log(`[S3 Config] Selected credential source: ${selected.source}`);

=======
>>>>>>> f6beb760
  return {
    accessKeyId: selected.accessKeyId,
    secretAccessKey: selected.secretAccessKey,
    sessionToken: selected.sessionToken || null,
  };
};

const buildObjectKey = ({ userId, documentId, filename }) => {
  const segments = [];

  const prefix = getConfiguredPrefix();
  if (prefix) {
    segments.push(prefix);
  }

  const normalizedUserId = sanitizePathSegment(userId, 'anonymous');
  segments.push(normalizedUserId);

  const normalizedDocumentId = sanitizePathSegment(
    documentId,
    Date.now().toString(36)
  );
  segments.push(normalizedDocumentId);

  const safeFilename = sanitizePathSegment(filename, 'document');
  const timestamp = new Date().toISOString().replace(/[:.]/g, '-');
  segments.push(`${timestamp}-${safeFilename}`);

  return segments.filter(Boolean).join('/');
};

const encodeS3Key = (key) =>
  key
    .split('/')
    .map((part) => encodeURIComponent(part))
    .join('/');

const buildObjectUrl = ({ bucket, region, key }) => {
  const encodedKey = encodeS3Key(key);
  if (region === 'us-east-1') {
    return `https://${bucket}.s3.amazonaws.com/${encodedKey}`;
  }
  return `https://${bucket}.s3.${region}.amazonaws.com/${encodedKey}`;
};

const normalizeSize = (body) => {
  if (Buffer.isBuffer(body)) return body.length;
  if (ArrayBuffer.isView(body)) return body.byteLength;
  if (body instanceof ArrayBuffer) return body.byteLength;
  if (typeof body === 'string') return Buffer.byteLength(body);
  return null;
};

const normalizeMetadata = (metadata) => {
  if (!metadata || typeof metadata !== 'object') return {};

  const normalized = {};
  for (const [key, value] of Object.entries(metadata)) {
    if (typeof key !== 'string') continue;

    const sanitizedKey = key.trim().toLowerCase().replace(/[^a-z0-9._-]+/g, '-');
    if (!sanitizedKey) continue;

    if (value == null) continue;

    let stringValue;
    if (typeof value === 'string') {
      stringValue = value;
    } else if (
      typeof value === 'number' ||
      typeof value === 'boolean' ||
      value instanceof Date
    ) {
      stringValue = value instanceof Date ? value.toISOString() : String(value);
    } else {
      try {
        stringValue = JSON.stringify(value);
      } catch (error) {
        stringValue = String(value);
      }
    }

    normalized[sanitizedKey] = stringValue.slice(0, 1024);
  }

  return normalized;
};

const toAmzDate = (date) => {
  const pad = (value) => value.toString().padStart(2, '0');
  const year = date.getUTCFullYear();
  const month = pad(date.getUTCMonth() + 1);
  const day = pad(date.getUTCDate());
  const hours = pad(date.getUTCHours());
  const minutes = pad(date.getUTCMinutes());
  const seconds = pad(date.getUTCSeconds());
  return {
    amzDate: `${year}${month}${day}T${hours}${minutes}${seconds}Z`,
    dateStamp: `${year}${month}${day}`,
  };
};

const sha256Hex = (value) =>
  crypto.createHash('sha256').update(value).digest('hex');
const hmacSha256 = (key, value) =>
  crypto.createHmac('sha256', key).update(value).digest();

const signS3PutRequest = ({
  bucket,
  region,
  key,
  body,
  contentType,
  metadata,
  credentials,
}) => {
  const {
    accessKeyId: sanitizedAccessKeyId,
    secretAccessKey: sanitizedSecretAccessKey,
    sessionToken: sanitizedSessionToken,
  } = credentials;
  const { amzDate, dateStamp } = toAmzDate(new Date());
  const payloadHash = sha256Hex(body);

  const host =
    region === 'us-east-1'
      ? `${bucket}.s3.amazonaws.com`
      : `${bucket}.s3.${region}.amazonaws.com`;
  const canonicalUri = `/${encodeS3Key(key)}`;
  const canonicalQueryString = '';

  const baseHeaders = {
    'content-type': contentType,
    host,
    'x-amz-content-sha256': payloadHash,
    'x-amz-date': amzDate,
  };

  if (sanitizedSessionToken) {
    baseHeaders['x-amz-security-token'] = sanitizedSessionToken;
  }

  const metadataHeaders = Object.entries(metadata).reduce(
    (acc, [metaKey, metaValue]) => {
      acc[`x-amz-meta-${metaKey}`] = metaValue;
      return acc;
    },
    {}
  );

  const allHeaders = { ...baseHeaders, ...metadataHeaders };
  const sortedHeaderKeys = Object.keys(allHeaders).sort();
  const canonicalHeaders = sortedHeaderKeys
    .map((keyName) => `${keyName}:${allHeaders[keyName].toString()}`)
    .join('\n');

  const signedHeaders = sortedHeaderKeys.join(';');

  const canonicalRequest = [
    'PUT',
    canonicalUri,
    canonicalQueryString,
    `${canonicalHeaders}\n`,
    signedHeaders,
    payloadHash,
  ].join('\n');

  const credentialScope = `${dateStamp}/${region}/s3/aws4_request`;
  const stringToSign = [
    'AWS4-HMAC-SHA256',
    amzDate,
    credentialScope,
    sha256Hex(canonicalRequest),
  ].join('\n');

  const kDate = hmacSha256(`AWS4${sanitizedSecretAccessKey}`, dateStamp);
  const kRegion = hmacSha256(kDate, region);
  const kService = hmacSha256(kRegion, 's3');
  const kSigning = hmacSha256(kService, 'aws4_request');
  const signature = crypto
    .createHmac('sha256', kSigning)
    .update(stringToSign)
    .digest('hex');

  const authorization = `AWS4-HMAC-SHA256 Credential=${sanitizedAccessKeyId}/${credentialScope}, SignedHeaders=${signedHeaders}, Signature=${signature}`;

  const headers = {
    ...baseHeaders,
    ...metadataHeaders,
    Authorization: authorization,
  };

  return {
    headers,
    host,
  };
};

const ensureBufferBody = (body) => {
  if (Buffer.isBuffer(body)) return body;
  if (ArrayBuffer.isView(body)) {
    return Buffer.from(body.buffer, body.byteOffset, body.byteLength);
  }
  if (body instanceof ArrayBuffer) return Buffer.from(body);
  if (typeof body === 'string') return Buffer.from(body, 'utf8');
  throw new Error('Unsupported body type for S3 upload');
};

export const uploadDocumentToS3 = async ({
  body,
  contentType,
  userId,
  documentId,
  filename,
  metadata = {},
}) => {
  if (!body) {
    throw new Error('S3 upload body is required');
  }

  const { bucket, region } = resolveS3Config();

  if (typeof globalThis?.__UPLOAD_DOCUMENT_TO_S3_MOCK__ === 'function') {
    return await globalThis.__UPLOAD_DOCUMENT_TO_S3_MOCK__({
      body,
      contentType: contentType || 'application/octet-stream',
      userId,
      documentId,
      filename,
      metadata,
      bucket,
      region,
      prefix: getConfiguredPrefix(),
    });
  }

  const normalizedMetadata = normalizeMetadata(metadata);
  const normalizedBody = ensureBufferBody(body);
  const key = buildObjectKey({ userId, documentId, filename });
  const size = normalizeSize(normalizedBody);
  const resolvedContentType = contentType || 'application/octet-stream';
  const credentials = getS3Credentials();
  const { headers, host } = signS3PutRequest({
    bucket,
    region,
    key,
    body: normalizedBody,
    contentType: resolvedContentType,
    metadata: normalizedMetadata,
    credentials,
  });

  const response = await fetch(`https://${host}/${encodeS3Key(key)}`, {
    method: 'PUT',
    headers: {
      ...headers,
      'Content-Length': size ?? undefined,
    },
    body: normalizedBody,
  });

  if (!response.ok) {
    const rawText = await response.text().catch(() => '');
    const responseText = typeof rawText === 'string' ? rawText.trim() : '';
    const error = new Error(
      `S3 upload failed with status ${response.status}${responseText ? `: ${responseText}` : ''}`
    );
    error.statusCode = response.status;
    error.responseBody = responseText || null;
    throw error;
  }

  const etagHeader = response.headers.get('etag');
  const versionIdHeader = response.headers.get('x-amz-version-id');

  return {
    bucket,
    region,
    key,
    url: buildObjectUrl({ bucket, region, key }),
    etag: etagHeader ? etagHeader.replace(/"/g, '') : null,
    size: size ?? null,
    versionId: versionIdHeader || null,
  };
};

export const __internal = {
  resolveS3Config,
  getConfiguredPrefix,
  buildObjectKey,
  sanitizePathSegment,
  buildObjectUrl,
};<|MERGE_RESOLUTION|>--- conflicted
+++ resolved
@@ -38,8 +38,6 @@
 
 const getConfiguredPrefix = () => {
   if (cachedPrefix !== null) return cachedPrefix;
-
-<<<<<<< HEAD
   const candidates = [
     { name: 'RAG_S3_PREFIX', value: process.env.RAG_S3_PREFIX },
     { name: 'S3_PREFIX', value: process.env.S3_PREFIX },
@@ -56,15 +54,6 @@
     if (!trimmed) {
       continue;
     }
-=======
-  const candidates = [process.env.RAG_S3_PREFIX, process.env.S3_PREFIX];
-
-  for (const candidate of candidates) {
-    if (typeof candidate !== 'string') continue;
-
-    const trimmed = candidate.trim().replace(/^\/+|\/+$/g, '');
-    if (!trimmed) continue;
->>>>>>> f6beb760
 
     const sanitized = sanitizePathPrefix(trimmed);
     if (sanitized) {
@@ -137,10 +126,7 @@
   const trimmed = String(value).trim();
   return trimmed ? trimmed : null;
 };
-<<<<<<< HEAD
-
-=======
->>>>>>> f6beb760
+
 const buildCredentialCandidate = ({ accessKeyId, secretAccessKey, sessionToken }) => {
   const sanitizedAccessKeyId = trimCredentialValue(accessKeyId);
   const sanitizedSecretAccessKey = trimCredentialValue(secretAccessKey);
@@ -154,7 +140,7 @@
     secretAccessKey: sanitizedSecretAccessKey,
     sessionToken: trimCredentialValue(sessionToken),
   };
-<<<<<<< HEAD
+
 };
 
 const readCredentialCandidate = ({
@@ -200,21 +186,7 @@
     accessKeyEnv: 'AWS_ACCESS_KEY_ID',
     secretKeyEnv: 'AWS_SECRET_ACCESS_KEY',
     sessionTokenEnv: 'AWS_SESSION_TOKEN',
-=======
-};
-
-const getS3Credentials = () => {
-  const ragCredentials = buildCredentialCandidate({
-    accessKeyId: process.env.RAG_S3_ACCESS_KEY_ID,
-    secretAccessKey: process.env.RAG_S3_SECRET_ACCESS_KEY,
-    sessionToken: process.env.RAG_S3_SESSION_TOKEN,
-  });
-
-  const awsCredentials = buildCredentialCandidate({
-    accessKeyId: process.env.AWS_ACCESS_KEY_ID,
-    secretAccessKey: process.env.AWS_SECRET_ACCESS_KEY,
-    sessionToken: process.env.AWS_SESSION_TOKEN,
->>>>>>> f6beb760
+
   });
 
   const candidates = [ragCredentials, awsCredentials].filter(Boolean);
@@ -226,11 +198,8 @@
   const candidateWithSessionToken = candidates.find(candidate => candidate.sessionToken);
   const selected = candidateWithSessionToken || candidates[0];
 
-<<<<<<< HEAD
   console.log(`[S3 Config] Selected credential source: ${selected.source}`);
 
-=======
->>>>>>> f6beb760
   return {
     accessKeyId: selected.accessKeyId,
     secretAccessKey: selected.secretAccessKey,
