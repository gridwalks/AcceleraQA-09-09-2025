--- conflicted
+++ resolved
@@ -92,7 +92,6 @@
 };
 
 const trimCredentialValue = (value) => {
-<<<<<<< HEAD
   if (value == null) {
     return null;
   }
@@ -100,14 +99,6 @@
   const trimmed = String(value).trim();
   return trimmed ? trimmed : null;
 };
-
-=======
-  if (value == null) return null;
-  const trimmed = String(value).trim();
-  return trimmed ? trimmed : null;
-};
-
->>>>>>> 919d4bab
 const buildCredentialCandidate = ({ accessKeyId, secretAccessKey, sessionToken }) => {
   const sanitizedAccessKeyId = trimCredentialValue(accessKeyId);
   const sanitizedSecretAccessKey = trimCredentialValue(secretAccessKey);
@@ -139,22 +130,11 @@
   const candidates = [ragCredentials, awsCredentials].filter(Boolean);
 
   if (!candidates.length) {
-<<<<<<< HEAD
     throw new Error('S3 credentials are required: set RAG_S3_ACCESS_KEY_ID/AWS_ACCESS_KEY_ID and RAG_S3_SECRET_ACCESS_KEY/AWS_SECRET_ACCESS_KEY');
   }
 
   const candidateWithSessionToken = candidates.find(candidate => candidate.sessionToken);
   const selected = candidateWithSessionToken || candidates[0];
-=======
-    throw new Error(
-      'S3 credentials are required: set RAG_S3_ACCESS_KEY_ID/AWS_ACCESS_KEY_ID and RAG_S3_SECRET_ACCESS_KEY/AWS_SECRET_ACCESS_KEY'
-    );
-  }
-
-  // Prefer a candidate that includes a session token (e.g., from STS), else take the first.
-  const selected =
-    candidates.find((c) => c.sessionToken) || candidates[0];
->>>>>>> 919d4bab
 
   return {
     accessKeyId: selected.accessKeyId,
@@ -421,13 +401,7 @@
     const rawText = await response.text().catch(() => '');
     const responseText = typeof rawText === 'string' ? rawText.trim() : '';
     const error = new Error(
-<<<<<<< HEAD
       `S3 upload failed with status ${response.status}${responseText ? `: ${responseText}` : ''}`
-=======
-      `S3 upload failed with status ${response.status}${
-        responseText ? `: ${responseText}` : ''
-      }`
->>>>>>> 919d4bab
     );
     error.statusCode = response.status;
     error.responseBody = responseText || null;
