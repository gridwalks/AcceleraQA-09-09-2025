// src/App.js - Updated to integrate learning suggestions
import React, { useState, useEffect, useRef, useCallback, useMemo } from 'react';

// Components
import Header from './components/Header';
import ChatArea from './components/ChatArea';
import Sidebar from './components/Sidebar';
import AuthScreen from './components/AuthScreen';
import LoadingScreen from './components/LoadingScreen';
import ErrorBoundary from './components/ErrorBoundary';
import RAGConfigurationPage from './components/RAGConfigurationPage';
import AdminScreen from './components/AdminScreen';
import NotebookOverlay from './components/NotebookOverlay';

// Utility
import { v4 as uuidv4 } from 'uuid';
import authService, { initializeAuth } from './services/authService';
import { search as ragSearch } from './services/ragService';
import openaiService from './services/openaiService';

import { initializeNeonService, loadConversations as loadNeonConversations, saveConversation as saveNeonConversation } from './services/neonService';
//import { initializeNeonService, loadConversations as loadNeonConversations, saveConversation as saveNeonConversation } from './services/neonService';
//import { initializeNeonService, loadConversations as loadNeonConversations } from './services/neonService';

import { FEATURE_FLAGS } from './config/featureFlags';
import { loadMessagesFromStorage, saveMessagesToStorage } from './utils/storageUtils';

const COOLDOWN_SECONDS = 10;

function App() {
  // Authentication state
  const [isAuthenticated, setIsAuthenticated] = useState(false);
  const [loading, setLoading] = useState(true);
  const [user, setUser] = useState(null);

  // UI state
  const [showRAGConfig, setShowRAGConfig] = useState(false);
  const [showAdmin, setShowAdmin] = useState(false);
  const [showNotebook, setShowNotebook] = useState(false);
  const [isServerAvailable] = useState(true);

  // Conversation state
  const [messages, setMessages] = useState([]);
  const [inputMessage, setInputMessage] = useState('');
  const [isLoading, setIsLoading] = useState(false);
  const [ragEnabled, setRAGEnabled] = useState(false);
  const [uploadedFile, setUploadedFile] = useState(null);
  const [cooldown, setCooldown] = useState(0);

  // Learning suggestions state
  const [learningSuggestions, setLearningSuggestions] = useState([]);
  const [isLoadingSuggestions, setIsLoadingSuggestions] = useState(false);

  // Save status
  const [isSaving, setIsSaving] = useState(false);
  const [lastSaveTime, setLastSaveTime] = useState(null);

  // Sidebar state
  const [selectedMessages, setSelectedMessages] = useState(new Set());
  const [thirtyDayMessages, setThirtyDayMessages] = useState([]);
  const [isGeneratingNotes, setIsGeneratingNotes] = useState(false);

  const messagesEndRef = useRef(null);
  const messagesLoadedRef = useRef(false);
  const isAdmin = useMemo(() => user?.roles?.includes('admin'), [user]);

  useEffect(() => {
    if (cooldown > 0) {
      const timer = setTimeout(() => setCooldown((c) => c - 1), 1000);
      return () => clearTimeout(timer);
    }
  }, [cooldown]);

  // Initialize authentication on mount
  useEffect(() => {
    const initAuth = async () => {
      setLoading(true);
      await initializeAuth(
        (authUser) => setUser(authUser),
        () => {}
      );
      const authStatus = await authService.isAuthenticated();
      setIsAuthenticated(authStatus);
      if (!authStatus) {
        setUser(null);
      }
      setLoading(false);
    };

    initAuth();
  }, []);

  // Load learning suggestions when user logs in
  const loadInitialLearningSuggestions = useCallback(async () => {
    if (!FEATURE_FLAGS.ENABLE_AI_SUGGESTIONS || !user?.sub) return;

    setIsLoadingSuggestions(true);
    try {
      console.log('Loading initial learning suggestions for user:', user.sub);
      const { default: learningSuggestionsService } = await import('./services/learningSuggestionsService');
      const suggestions = await learningSuggestionsService.getLearningSuggestions(user.sub);
      setLearningSuggestions(suggestions);
      console.log('Loaded learning suggestions:', suggestions.length);
    } catch (error) {
      console.error('Error loading initial learning suggestions:', error);
    } finally {
      setIsLoadingSuggestions(false);
    }
  }, [user]);

  // Initialize backend services when user is available
  useEffect(() => {
    if (user) {
      initializeNeonService(user);
      if (FEATURE_FLAGS.ENABLE_AI_SUGGESTIONS) {
        loadInitialLearningSuggestions();
      }
    }
  }, [user, loadInitialLearningSuggestions]);

  // Load messages from storage when user logs in
  useEffect(() => {
<<<<<<< HEAD
    messagesLoadedRef.current = false;
=======
>>>>>>> f61e8553
    const loadStoredMessages = async () => {
      if (!user?.sub) return;
      try {
        const stored = await loadMessagesFromStorage(user.sub);
        setMessages(stored);
      } catch (error) {
        console.error('Failed to load messages from storage:', error);
<<<<<<< HEAD
      } finally {
        messagesLoadedRef.current = true;
=======
>>>>>>> f61e8553
      }
    };

    loadStoredMessages();
  }, [user]);

  // Persist messages to storage whenever they change
  useEffect(() => {
<<<<<<< HEAD
    if (!user?.sub || !messagesLoadedRef.current) return;
=======
    if (!user?.sub) return;
>>>>>>> f61e8553
    const persist = async () => {
      try {
        await saveMessagesToStorage(user.sub, messages);
      } catch (error) {
        console.error('Failed to save messages to storage:', error);
      }
    };

    persist();
  }, [messages, user]);

  // Load conversations from Neon when user is available or refresh requested
  useEffect(() => {
    const fetchConversations = async () => {
      if (!user) return;
      try {
        const loaded = await loadNeonConversations();
        setThirtyDayMessages(loaded);
      } catch (error) {
        console.error('Error loading conversations from Neon:', error);
      }
    };

    fetchConversations();
  }, [user, lastSaveTime, setThirtyDayMessages, loadNeonConversations]);

  // Refresh learning suggestions after new conversations
  const refreshLearningSuggestions = useCallback(async () => {
    if (!FEATURE_FLAGS.ENABLE_AI_SUGGESTIONS || !user?.sub) return;

    try {
      console.log('Refreshing learning suggestions...');
      const { default: learningSuggestionsService } = await import('./services/learningSuggestionsService');
      const suggestions = await learningSuggestionsService.refreshSuggestions(user.sub);
      setLearningSuggestions(suggestions);
    } catch (error) {
      console.error('Error refreshing learning suggestions:', error);
    }
  }, [user]);

  // Auto-scroll messages
  useEffect(() => {
    if (messagesEndRef.current) {
      messagesEndRef.current.scrollIntoView({ behavior: 'smooth' });
    }
  }, [messages]);

  // Save conversation to Neon after assistant responses
  useEffect(() => {
    if (!user || messages.length < 2) return;

    const last = messages[messages.length - 1];
    if (last.role !== 'assistant') return;

    const messagesWithType = messages.map(msg => ({
      ...msg,
      type: msg.type || msg.role,
    }));

    const save = async () => {
      setIsSaving(true);
      try {
        await saveNeonConversation(messagesWithType);
        setLastSaveTime(new Date().toISOString());
      } catch (error) {
        console.error('Error saving conversation to Neon:', error);
      } finally {
        setIsSaving(false);
      }
    };

    save();
  }, [messages, user]);

  const handleSendMessage = useCallback(async () => {
    if (!inputMessage.trim() && !uploadedFile) return;
    if (cooldown > 0) return;

    setIsLoading(true);

    const displayContent = uploadedFile
      ? `${inputMessage}\n[Attached: ${uploadedFile.name}]`
      : inputMessage;

    const userMessage = {
      id: uuidv4(),
      role: 'user',
      type: 'user',
      content: displayContent,
      timestamp: Date.now(),
      resources: [],
    };

    // Add user's message immediately
    setMessages((prev) => [...prev, userMessage]);
    setInputMessage('');

    let fileToSend = uploadedFile;

    try {
      const response = ragEnabled && !fileToSend
        ? await ragSearch(inputMessage)
        : await openaiService.getChatResponse(inputMessage, fileToSend);

      const assistantMessage = {
        id: uuidv4(),
        role: 'assistant',
        type: 'ai',
        content: response.answer,
        timestamp: Date.now(),
        sources: response.sources || [],
        resources: response.resources || [],
      };

      setMessages((prev) => [...prev, assistantMessage]);

      // Refresh learning suggestions after every few messages
      const totalMessages = messages.length + 2; // +2 for the new messages we just added
      if (FEATURE_FLAGS.ENABLE_AI_SUGGESTIONS && totalMessages % 4 === 0) { // Every 4 messages (2 conversation pairs)
        setTimeout(() => {
          refreshLearningSuggestions();
        }, 1000); // Small delay to let the conversation save first
      }

    } catch (error) {
      const isRateLimit = error.response?.status === 429 || error.message?.toLowerCase().includes('rate limit');

      if (isRateLimit) {
        setCooldown(COOLDOWN_SECONDS);
        const errorMessage = {
          id: uuidv4(),
          role: 'assistant',
          type: 'ai',
          content: 'Rate limit exceeded. Please wait a few seconds before trying again.',
          timestamp: Date.now(),
          sources: [],
          resources: [],
        };
        setMessages((prev) => [...prev, errorMessage]);
      } else {
        const errorMessage = {
          id: uuidv4(),
          role: 'assistant',
          type: 'ai',
          content: error.message || 'An error occurred while fetching the response.',
          timestamp: Date.now(),
          sources: [],
          resources: [],
        };
        setMessages((prev) => [...prev, errorMessage]);
      }
    } finally {
      setIsLoading(false);
      setUploadedFile(null);
    }
  }, [inputMessage, uploadedFile, ragEnabled, messages.length, refreshLearningSuggestions, cooldown]);

  const handleKeyPress = useCallback(
    (e) => {
      if (e.key === 'Enter' && !e.shiftKey) {
        e.preventDefault();
        handleSendMessage();
      }
    },
    [handleSendMessage]
  );

  const handleRefreshConversations = useCallback(async () => {
    console.log('Refreshing conversations');
    try {
      const loaded = await loadNeonConversations(false);
      setThirtyDayMessages(loaded);
    } catch (error) {
      console.error('Error refreshing conversations from Neon:', error);
    }
    setLastSaveTime(new Date().toISOString());
    // Also refresh learning suggestions when conversations are refreshed
    if (FEATURE_FLAGS.ENABLE_AI_SUGGESTIONS) {
      refreshLearningSuggestions();
    }
  }, [refreshLearningSuggestions, setThirtyDayMessages, loadNeonConversations]);

  const clearChat = useCallback(() => {
    setMessages([]);
    // Refresh suggestions when chat is cleared (might reveal different patterns)
    if (FEATURE_FLAGS.ENABLE_AI_SUGGESTIONS) {
      setTimeout(() => {
        refreshLearningSuggestions();
      }, 500);
    }
  }, [refreshLearningSuggestions]);

  const clearAllConversations = useCallback(() => {
    setMessages([]);
    setSelectedMessages(new Set());
    setThirtyDayMessages([]);
    // Clear learning suggestions cache when all conversations are cleared
    if (FEATURE_FLAGS.ENABLE_AI_SUGGESTIONS && user?.sub) {
      import('./services/learningSuggestionsService').then(({ default: learningSuggestionsService }) => {
        learningSuggestionsService.clearCache(user.sub);
      });
      setLearningSuggestions([]);
    }
  }, [user]);

  const handleExport = useCallback(() => {
    console.log('Exporting conversation', messages);
  }, [messages]);

  const handleExportSelected = useCallback(() => {
    console.log('Exporting selected messages', Array.from(selectedMessages));
  }, [selectedMessages]);

  const clearSelectedMessages = useCallback(() => setSelectedMessages(new Set()), []);

  const generateStudyNotes = useCallback(() => {
    if (selectedMessages.size === 0) return;
    setIsGeneratingNotes(true);
    try {
      console.log('Generating study notes', Array.from(selectedMessages));
    } finally {
      setIsGeneratingNotes(false);
    }
  }, [selectedMessages]);

  // Handle learning suggestions updates
  const handleSuggestionsUpdate = useCallback((suggestions) => {
    console.log('Learning suggestions updated:', suggestions.length);
    // Could trigger additional UI updates or analytics here
  }, []);

  const handleAddResourceToNotebook = useCallback((item) => {
    if (!item || !item.title) return;
    const { title, url = '', type = item.type || 'Resource' } = item;
    const newMessage = {
      id: uuidv4(),
      role: 'assistant',
      type: 'ai',
      content: `${title}${url ? ' - ' + url : ''}`,
      timestamp: Date.now(),
      resources: [{ title, url, type, addedAt: Date.now() }],
      // Mark message so it can be hidden from the chat area
      isResource: true,
    };
    setMessages(prev => [...prev, newMessage]);
  }, [setMessages]);

  const handleShowRAGConfig = useCallback(() => setShowRAGConfig(true), []);
  const handleCloseRAGConfig = useCallback(() => setShowRAGConfig(false), []);
  const handleShowAdmin = useCallback(() => setShowAdmin(true), []);
  const handleCloseAdmin = useCallback(() => setShowAdmin(false), []);

  const handleLogoutComplete = useCallback(() => {
    setIsAuthenticated(false);
    setUser(null);
    setLearningSuggestions([]); // Clear suggestions on logout
  }, []);

  return (
    <ErrorBoundary>
      {loading ? (
        <LoadingScreen />
      ) : !isAuthenticated ? (
        <AuthScreen />
      ) : showRAGConfig ? (
        <RAGConfigurationPage onClose={handleCloseRAGConfig} user={user} />
      ) : showAdmin ? (
        <AdminScreen onBack={handleCloseAdmin} user={user} />
      ) : (
        <>
          <div className="min-h-screen bg-gray-50">
            {/* Header remains the same */}
            <Header
              user={user}
              isSaving={isSaving}
              lastSaveTime={lastSaveTime}
              onShowAdmin={handleShowAdmin}
              onOpenNotebook={() => setShowNotebook(true)}
              onLogout={handleLogoutComplete}
            />

            {/* Main Layout */}
            <div className="h-[calc(100vh-64px)]">
              {/* Mobile Layout (stacked vertically) */}
              <div className="lg:hidden h-full flex flex-col">
                {/* Chat takes most space on mobile */}
                <div className="flex-1 min-h-0 p-4">
                  <ChatArea
                    messages={messages}
                    inputMessage={inputMessage}
                    setInputMessage={setInputMessage}
                    isLoading={isLoading}
                    handleSendMessage={handleSendMessage}
                    handleKeyPress={handleKeyPress}
                    messagesEndRef={messagesEndRef}
                    ragEnabled={ragEnabled}
                    setRAGEnabled={setRAGEnabled}
                    isSaving={isSaving}
                    uploadedFile={uploadedFile}
                    setUploadedFile={setUploadedFile}
                    cooldown={cooldown}
                  />
                </div>

                {/* Sidebar is collapsible on mobile */}
                <div className="flex-shrink-0 border-t bg-white max-h-60 overflow-hidden">
                  <Sidebar
                    showNotebook={showNotebook}
                    messages={messages}
                    thirtyDayMessages={thirtyDayMessages}
                    selectedMessages={selectedMessages}
                    setSelectedMessages={setSelectedMessages}
                    exportSelected={handleExportSelected}
                    clearSelected={clearSelectedMessages}
                    clearAllConversations={clearAllConversations}
                    isServerAvailable={isServerAvailable}
                    onRefresh={handleRefreshConversations}
                    // Enhanced props for learning suggestions
                    user={user}
                    learningSuggestions={learningSuggestions}
                    isLoadingSuggestions={isLoadingSuggestions}
                    onSuggestionsUpdate={handleSuggestionsUpdate}
                    onAddResource={handleAddResourceToNotebook}
                  />
                </div>
              </div>

              {/* Desktop Layout (side by side) */}
              <div className="hidden lg:flex h-full">
                {/* Chat Area - Takes majority of space */}
                <div className="flex-1 min-w-0 p-6">
                  <ChatArea
                    messages={messages}
                    inputMessage={inputMessage}
                    setInputMessage={setInputMessage}
                    isLoading={isLoading}
                    handleSendMessage={handleSendMessage}
                    handleKeyPress={handleKeyPress}
                    messagesEndRef={messagesEndRef}
                    ragEnabled={ragEnabled}
                    setRAGEnabled={setRAGEnabled}
                    isSaving={isSaving}
                    uploadedFile={uploadedFile}
                    setUploadedFile={setUploadedFile}
                    cooldown={cooldown}
                  />
                </div>

                {/* Sidebar - Fixed optimal width with enhanced learning features */}
                <div className="w-80 xl:w-96 flex-shrink-0 border-l bg-white p-6">
                  <Sidebar
                    showNotebook={showNotebook}
                    messages={messages}
                    thirtyDayMessages={thirtyDayMessages}
                    selectedMessages={selectedMessages}
                    setSelectedMessages={setSelectedMessages}
                    exportSelected={handleExportSelected}
                    clearSelected={clearSelectedMessages}
                    clearAllConversations={clearAllConversations}
                    isServerAvailable={isServerAvailable}
                    onRefresh={handleRefreshConversations}
                    // Enhanced props for learning suggestions
                    user={user}
                    learningSuggestions={learningSuggestions}
                    isLoadingSuggestions={isLoadingSuggestions}
                    onSuggestionsUpdate={handleSuggestionsUpdate}
                    onAddResource={handleAddResourceToNotebook}
                  />
                </div>
              </div>
            </div>
          </div>

          {/* Notebook Overlay */}
          {showNotebook && (
            <NotebookOverlay
              messages={messages}
              thirtyDayMessages={thirtyDayMessages}
              selectedMessages={selectedMessages}
              setSelectedMessages={setSelectedMessages}
              generateStudyNotes={generateStudyNotes}
              isGeneratingNotes={isGeneratingNotes}
              storedMessageCount={messages.length}
              isServerAvailable={isServerAvailable}
              exportNotebook={handleExport}
              onClose={() => setShowNotebook(false)}
            />
          )}
        </>
      )}
    </ErrorBoundary>
  );
}

export default App;<|MERGE_RESOLUTION|>--- conflicted
+++ resolved
@@ -120,10 +120,9 @@
 
   // Load messages from storage when user logs in
   useEffect(() => {
-<<<<<<< HEAD
+
     messagesLoadedRef.current = false;
-=======
->>>>>>> f61e8553
+
     const loadStoredMessages = async () => {
       if (!user?.sub) return;
       try {
@@ -131,11 +130,10 @@
         setMessages(stored);
       } catch (error) {
         console.error('Failed to load messages from storage:', error);
-<<<<<<< HEAD
+
       } finally {
         messagesLoadedRef.current = true;
-=======
->>>>>>> f61e8553
+
       }
     };
 
@@ -144,11 +142,9 @@
 
   // Persist messages to storage whenever they change
   useEffect(() => {
-<<<<<<< HEAD
+
     if (!user?.sub || !messagesLoadedRef.current) return;
-=======
-    if (!user?.sub) return;
->>>>>>> f61e8553
+
     const persist = async () => {
       try {
         await saveMessagesToStorage(user.sub, messages);
