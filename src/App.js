// src/App.js - Updated to integrate learning suggestions
import React, { useState, useEffect, useRef, useCallback, useMemo } from 'react';

// Components
import Header from './components/Header';
import ChatArea from './components/ChatArea';
import Sidebar from './components/Sidebar';
import AuthScreen from './components/AuthScreen';
import LoadingScreen from './components/LoadingScreen';
import ErrorBoundary from './components/ErrorBoundary';
import RAGConfigurationPage from './components/RAGConfigurationPage';
import AdminScreen from './components/AdminScreen';
import NotebookOverlay from './components/NotebookOverlay';
import SupportRequestOverlay from './components/SupportRequestOverlay';
import StorageNotification, { useStorageNotifications } from './components/StorageNotification';

// Utility
import { v4 as uuidv4 } from 'uuid';
import authService, { initializeAuth, handleLogout } from './services/authService';
import ragService, { search as ragSearch } from './services/ragService';
import openaiService from './services/openaiService';

import {
  initializeNeonService,
  loadConversations as loadStoredConversations,
  saveConversation as saveStoredConversation,
} from './services/neonService';

import { FEATURE_FLAGS } from './config/featureFlags';
import { loadMessagesFromStorage, saveMessagesToStorage } from './utils/storageUtils';
import {
  mergeCurrentAndStoredMessages,
  combineMessagesIntoConversations,
  buildChatHistory,
} from './utils/messageUtils';
import {
  detectDocumentExportIntent,
  exportMessagesToExcel,
  exportMessagesToWord,
} from './utils/exportUtils';
import { convertFileToPdfIfNeeded } from './utils/fileConversion';
import trainingResourceService from './services/trainingResourceService';
import {
  createAttachmentResources,
  buildInternalResources,
  dedupeResources,
} from './utils/internalResourceUtils';

const COOLDOWN_SECONDS = 10;
const INACTIVITY_TIMEOUT_MS = 15 * 60 * 1000; // 15 minutes

const normalizeValue = (value) => (typeof value === 'string' ? value.trim().toLowerCase() : '');

const conversationIdMatchesMessage = (conversationId, messageId) => {
  if (!conversationId || !messageId) {
    return false;
  }

  if (conversationId === messageId) {
    return true;
  }

  return (
    conversationId.startsWith(`${messageId}-`) ||
    conversationId.endsWith(`-${messageId}`) ||
    conversationId.includes(`-${messageId}-`)
  );
};

const isMatchingResource = (resource, target) => {
  if (!resource || !target) {
    return false;
  }

  const resourceUrl = normalizeValue(resource.url);
  const targetUrl = normalizeValue(target.url);

  if (resourceUrl && targetUrl) {
    return resourceUrl === targetUrl;
  }

  const resourceTitle = normalizeValue(resource.title);
  const targetTitle = normalizeValue(target.title);

  return Boolean(resourceTitle && targetTitle && resourceTitle === targetTitle);
};

const removeResourceFromMessages = (messages, target) => {
  if (!Array.isArray(messages) || messages.length === 0 || !target) {
    return messages;
  }

  const messageIds = new Set(
    (target.sourceMessages || [])
      .map((source) => source?.messageId)
      .filter(Boolean)
  );

  let changed = false;

  const updated = messages.reduce((acc, message) => {
    const shouldInspect =
      messageIds.size === 0 || messageIds.has(message?.id);

    if (!shouldInspect || !Array.isArray(message?.resources) || message.resources.length === 0) {
      acc.push(message);
      return acc;
    }

    const filteredResources = message.resources.filter(
      (resource) => !isMatchingResource(resource, target)
    );

    if (filteredResources.length === message.resources.length) {
      acc.push(message);
      return acc;
    }

    changed = true;

    if (filteredResources.length === 0 && message.isResource) {
      return acc;
    }

    acc.push({
      ...message,
      resources: filteredResources,
    });

    return acc;
  }, []);

  return changed ? updated : messages;
};

function App() {
  // Authentication state
  const [isAuthenticated, setIsAuthenticated] = useState(false);
  const [loading, setLoading] = useState(true);
  const [user, setUser] = useState(null);

  // UI state
  const [showRAGConfig, setShowRAGConfig] = useState(false);
  const [showAdmin, setShowAdmin] = useState(false);
  const [showNotebook, setShowNotebook] = useState(false);
  const [showSupport, setShowSupport] = useState(false);
  const [isServerAvailable] = useState(true);

  // Conversation state
  const [messages, setMessages] = useState([]);
  const [inputMessage, setInputMessage] = useState('');
  const [isLoading, setIsLoading] = useState(false);
<<<<<<< HEAD
  const [lastResponseMode, setLastResponseMode] = useState('document-search');
=======
>>>>>>> 6710f303
  const [uploadedFile, setUploadedFile] = useState(null);
  const [activeDocument, setActiveDocument] = useState(null);
  const [cooldown, setCooldown] = useState(0);
  const [adminResources, setAdminResources] = useState([]);

  // Learning suggestions state
  const [learningSuggestions, setLearningSuggestions] = useState([]);
  const [isLoadingSuggestions, setIsLoadingSuggestions] = useState(false);

  // Save status
  const [isSaving, setIsSaving] = useState(false);
  const [lastSaveTime, setLastSaveTime] = useState(null);

  // Sidebar state
  const [selectedMessages, setSelectedMessages] = useState(new Set());
  const [thirtyDayMessages, setThirtyDayMessages] = useState([]);
  const [isGeneratingNotes, setIsGeneratingNotes] = useState(false);

  const messagesEndRef = useRef(null);
  const messagesLoadedRef = useRef(false);
  const isAdmin = useMemo(() => user?.roles?.includes('admin'), [user]);
  const { StorageWelcomeModal: StorageWelcomeModalComponent } = useStorageNotifications(
    isAuthenticated ? user : null,
    messages.length
  );
  const adminResourcesLoadedRef = useRef(false);
  const inactivityTimerRef = useRef(null);
  const usesNeonBackend = useMemo(() => ragService.isNeonBackend(), []);

  const handleLogoutComplete = useCallback(() => {
    setIsAuthenticated(false);
    setUser(null);
    setLearningSuggestions([]);
    setLastResponseMode('document-search');
    setShowRAGConfig(false);
    setShowAdmin(false);
    setShowNotebook(false);
    setShowSupport(false);
  }, []);

  const handleAutoLogout = useCallback(async () => {
    console.log('User inactive for 15 minutes - logging out');
    try {
      await handleLogout();
    } catch (error) {
      console.error('Auto logout failed:', error);
    } finally {
      handleLogoutComplete();
    }
  }, [handleLogoutComplete]);

  const resetInactivityTimer = useCallback(() => {
    if (!isAuthenticated) {
      return;
    }

    if (inactivityTimerRef.current) {
      clearTimeout(inactivityTimerRef.current);
    }

    inactivityTimerRef.current = setTimeout(() => {
      handleAutoLogout();
    }, INACTIVITY_TIMEOUT_MS);
  }, [handleAutoLogout, isAuthenticated]);

  useEffect(() => {
    if (!isAuthenticated) {
      if (inactivityTimerRef.current) {
        clearTimeout(inactivityTimerRef.current);
        inactivityTimerRef.current = null;
      }
      return;
    }

    const activityEvents = ['mousemove', 'mousedown', 'keydown', 'touchstart', 'scroll'];

    const handleActivity = () => {
      resetInactivityTimer();
    };

    activityEvents.forEach((event) => window.addEventListener(event, handleActivity));

    resetInactivityTimer();

    return () => {
      activityEvents.forEach((event) => window.removeEventListener(event, handleActivity));
      if (inactivityTimerRef.current) {
        clearTimeout(inactivityTimerRef.current);
        inactivityTimerRef.current = null;
      }
    };
  }, [isAuthenticated, resetInactivityTimer]);

  const refreshAdminResources = useCallback(async () => {
    try {
      const stored = await trainingResourceService.getTrainingResources();
      setAdminResources(Array.isArray(stored) ? stored : []);
    } catch (error) {
      console.error('Failed to load admin resources:', error);
      setAdminResources([]);
    }
  }, []);

  useEffect(() => {
    refreshAdminResources()
      .catch(error => console.error('Initial admin resource load failed:', error))
      .finally(() => {
        adminResourcesLoadedRef.current = true;
      });
  }, [refreshAdminResources]);

  useEffect(() => {
    if (adminResourcesLoadedRef.current && !showAdmin) {
      refreshAdminResources();
    }
  }, [showAdmin, refreshAdminResources]);

  useEffect(() => {
    if (cooldown > 0) {
      const timer = setTimeout(() => setCooldown((c) => c - 1), 1000);
      return () => clearTimeout(timer);
    }
  }, [cooldown]);

  // Initialize authentication on mount
  useEffect(() => {
    const initAuth = async () => {
      setLoading(true);
      const authUser = await initializeAuth(
        (authUser) => setUser(authUser),
        () => {}
      );
      const authStatus = !!authUser;
      setIsAuthenticated(authStatus);
      if (!authStatus) {
        setUser(null);
      }
      setLoading(false);
    };

    initAuth();
  }, []);

  // Load learning suggestions when user logs in
  const loadInitialLearningSuggestions = useCallback(async () => {
    if (!FEATURE_FLAGS.ENABLE_AI_SUGGESTIONS || !user?.sub) return;

    setIsLoadingSuggestions(true);
    try {
      console.log('Loading initial learning suggestions for user:', user.sub);
      const { default: learningSuggestionsService } = await import('./services/learningSuggestionsService');
      const suggestions = await learningSuggestionsService.getLearningSuggestions(user.sub);
      setLearningSuggestions(suggestions);
      console.log('Loaded learning suggestions:', suggestions.length);
    } catch (error) {
      console.error('Error loading initial learning suggestions:', error);
    } finally {
      setIsLoadingSuggestions(false);
    }
  }, [user]);

  // Initialize backend services when user is available
  useEffect(() => {
    if (user) {
      initializeNeonService(user);
      if (FEATURE_FLAGS.ENABLE_AI_SUGGESTIONS) {
        loadInitialLearningSuggestions();
      }
    }
  }, [user, loadInitialLearningSuggestions]);

  // Load messages from storage when user logs in
  useEffect(() => {

    messagesLoadedRef.current = false;

    const loadStoredMessages = async () => {
      if (!user?.sub) return;
      try {
        const stored = await loadMessagesFromStorage(user.sub);
        setMessages(stored);
      } catch (error) {
        console.error('Failed to load messages from storage:', error);

      } finally {
        messagesLoadedRef.current = true;

      }
    };

    loadStoredMessages();
  }, [user]);

  // Persist messages to storage whenever they change
  useEffect(() => {

    if (!user?.sub || !messagesLoadedRef.current) return;

    const persist = async () => {
      try {
        await saveMessagesToStorage(user.sub, messages);
      } catch (error) {
        console.error('Failed to save messages to storage:', error);
      }
    };

    persist();
  }, [messages, user]);

  // Load conversations from OpenAI backend when user is available or refresh requested
  useEffect(() => {
    const fetchConversations = async () => {
      if (!user) return;
      try {
        const loaded = await loadStoredConversations();
        setThirtyDayMessages(loaded);
      } catch (error) {
        console.error('Error loading conversations from OpenAI backend:', error);
      }
    };

    fetchConversations();
  }, [user, lastSaveTime, setThirtyDayMessages, loadStoredConversations]);

  // Refresh learning suggestions after new conversations
  const refreshLearningSuggestions = useCallback(async () => {
    if (!FEATURE_FLAGS.ENABLE_AI_SUGGESTIONS || !user?.sub) return;

    try {
      console.log('Refreshing learning suggestions...');
      const { default: learningSuggestionsService } = await import('./services/learningSuggestionsService');
      const suggestions = await learningSuggestionsService.refreshSuggestions(user.sub);
      setLearningSuggestions(suggestions);
    } catch (error) {
      console.error('Error refreshing learning suggestions:', error);
    }
  }, [user]);

  // Auto-scroll messages
  useEffect(() => {
    if (messagesEndRef.current) {
      messagesEndRef.current.scrollIntoView({ behavior: 'smooth' });
    }
  }, [messages]);

  // Save conversation to OpenAI backend after assistant responses
  useEffect(() => {
    if (!user || messages.length < 2) return;

    const last = messages[messages.length - 1];
    if (last.role !== 'assistant') return;

    const messagesWithType = messages.map(msg => ({
      ...msg,
      type: msg.type || msg.role,
    }));

    const save = async () => {
      setIsSaving(true);
      try {
        await saveStoredConversation(messagesWithType);
        setLastSaveTime(new Date().toISOString());
      } catch (error) {
        console.error('Error saving conversation to OpenAI backend:', error);
      } finally {
        setIsSaving(false);
      }
    };

    save();
  }, [messages, user]);

  const handleSendMessage = useCallback(async () => {
    const rawInput = inputMessage;
    const trimmedInput = rawInput.trim();

    if (!trimmedInput && !uploadedFile) return;
    if (cooldown > 0) return;

    setIsLoading(true);

    let conversionDetails = null;
    let preparedFile = null;

    if (uploadedFile) {
      try {
        conversionDetails = await convertFileToPdfIfNeeded(uploadedFile);
        preparedFile = conversionDetails.file;
      } catch (conversionError) {
        console.error('File conversion failed:', conversionError);
        setIsLoading(false);
        setUploadedFile(null);
        setMessages((prev) => [
          ...prev,
          {
            id: uuidv4(),
            role: 'assistant',
            type: 'ai',
            content:
              conversionError.message ||
              'I was unable to process the attached document. Please upload a PDF, Word (.docx), Markdown (.md), text (.txt), CSV (.csv), or Excel (.xlsx) file.',
            timestamp: Date.now(),
            sources: [],
            resources: [],
          },
        ]);
        return;
      }
    }

    const conversationHistory = buildChatHistory(messages);

    const attachments = uploadedFile
      ? [
          {
            originalFileName:
              conversionDetails?.originalFileName || uploadedFile.name || null,
            finalFileName:
              preparedFile?.name ||
              conversionDetails?.originalFileName ||
              uploadedFile.name ||
              null,
            converted: Boolean(conversionDetails?.converted),
            conversionType: conversionDetails?.conversion || null,
          },
        ]
      : [];

    const attachmentResources = createAttachmentResources(attachments);

    const userMessage = {
      id: uuidv4(),
      role: 'user',
      type: 'user',
      content: rawInput,
      timestamp: Date.now(),
      resources: attachmentResources,
      ...(attachments.length > 0 ? { attachments } : {}),
    };

    const updatedMessages = [...messages, userMessage];

    setMessages((prev) => [...prev, userMessage]);
    setInputMessage('');

    const exportIntent = !preparedFile ? detectDocumentExportIntent(trimmedInput) : null;

    if (exportIntent) {
      const exportSourceMessages = updatedMessages;

      try {
        if (exportIntent === 'word') {
          exportMessagesToWord(exportSourceMessages);
        } else {
          exportMessagesToExcel(exportSourceMessages);
        }

        const confirmationMessage = {
          id: uuidv4(),
          role: 'assistant',
          type: 'ai',
          content: `I've exported your recent conversations to a ${exportIntent === 'word' ? 'Word document' : 'Excel file'}. Check your downloads folder to access it.`,
          timestamp: Date.now(),
          sources: [],
          resources: [],
        };

        setMessages((prev) => [...prev, confirmationMessage]);
      } catch (error) {
        console.error('Export generation failed:', error);
        const errorMessage = {
          id: uuidv4(),
          role: 'assistant',
          type: 'ai',
          content: `I wasn't able to create the export: ${error.message || 'Unknown error occurred.'}`,
          timestamp: Date.now(),
          sources: [],
          resources: [],
        };
        setMessages((prev) => [...prev, errorMessage]);
      } finally {
        setIsLoading(false);
        setUploadedFile(null);
      }

      return;
    }

    const vectorStoreIdToUse = usesNeonBackend || preparedFile
      ? null
      : activeDocument?.vectorStoreId || null;

    try {
      const ragSearchOptions = !usesNeonBackend && activeDocument?.vectorStoreId
        ? { vectorStoreIds: [activeDocument.vectorStoreId] }
        : undefined;

      let response = null;
      let modeUsed = 'AI Knowledge';
      let documentSearchAttempted = false;

      if (!preparedFile) {
        documentSearchAttempted = true;
<<<<<<< HEAD
=======
        setRAGEnabled(true);

>>>>>>> 6710f303
        try {
          const ragResponse = await ragSearch(
            rawInput,
            user?.sub,
            ragSearchOptions,
            conversationHistory
          );
          const ragAnswer = typeof ragResponse?.answer === 'string' ? ragResponse.answer.trim() : '';
          const ragSources = Array.isArray(ragResponse?.sources) ? ragResponse.sources : [];

          if (ragAnswer || ragSources.length > 0) {
            response = ragResponse;
            modeUsed = 'Document Search';
          }
        } catch (ragError) {
          console.error('Document search failed, falling back to AI Knowledge:', ragError);
        }
      }

      if (!response) {
        response = await openaiService.getChatResponse(
          rawInput,
          preparedFile,
          conversationHistory,
          undefined,
          vectorStoreIdToUse
        );

        modeUsed = documentSearchAttempted ? 'AI Knowledge (automatic fallback)' : 'AI Knowledge';
<<<<<<< HEAD
        setLastResponseMode('ai-knowledge');
      } else {
        setLastResponseMode('document-search');
=======
        if (documentSearchAttempted) {
          setRAGEnabled(false);
        }
      } else if (!ragEnabled) {
        setRAGEnabled(true);
>>>>>>> 6710f303
      }

      const combinedInternalResources = buildInternalResources({
        attachments,
        sources: response.sources || [],
        adminResources,
        contextText: `${trimmedInput}\n${response.answer || ''}`,
      });

      const responseResources = Array.isArray(response.resources) ? response.resources : [];
      const mergedResources = dedupeResources([
        ...responseResources,
        ...combinedInternalResources,
      ]);

      const assistantMessage = {
        id: uuidv4(),
        role: 'assistant',
        type: 'ai',
        content: (() => {
          const answerText = typeof response.answer === 'string' ? response.answer.trim() : '';
          const modeLine = `Mode used: ${modeUsed}`;
          return answerText ? `${answerText}\n\n_${modeLine}_` : `_${modeLine}_`;
        })(),
        timestamp: Date.now(),
        sources: response.sources || [],
        resources: mergedResources,
      };

      setMessages((prev) => [...prev, assistantMessage]);

      if (!usesNeonBackend && response.vectorStoreId) {
        if (preparedFile) {
          const now = Date.now();
          setActiveDocument({
            vectorStoreId: response.vectorStoreId,
            originalName:
              conversionDetails?.originalFileName || uploadedFile?.name || preparedFile?.name || null,
            processedName: preparedFile?.name || null,
            mimeType:
              conversionDetails?.originalMimeType || uploadedFile?.type || preparedFile?.type || null,
            size: uploadedFile?.size ?? preparedFile?.size ?? null,
            converted: Boolean(conversionDetails?.converted),
            lastUpdated: now,
          });
        } else {
          const now = Date.now();
          setActiveDocument((prev) => {
            if (!prev) {
              return {
                vectorStoreId: response.vectorStoreId,
                lastUpdated: now,
              };
            }

            if (prev.vectorStoreId === response.vectorStoreId) {
              return {
                ...prev,
                lastUpdated: now,
              };
            }

            return {
              ...prev,
              vectorStoreId: response.vectorStoreId,
              lastUpdated: now,
            };
          });
        }
      } else if (preparedFile) {
        setActiveDocument(null);
      }

      // Refresh learning suggestions after every few messages
      const totalMessages = messages.length + 2; // +2 for the new messages we just added
      if (FEATURE_FLAGS.ENABLE_AI_SUGGESTIONS && totalMessages % 4 === 0) { // Every 4 messages (2 conversation pairs)
        setTimeout(() => {
          refreshLearningSuggestions();
        }, 1000); // Small delay to let the conversation save first
      }

    } catch (error) {
      const isRateLimit = error.response?.status === 429 || error.message?.toLowerCase().includes('rate limit');

      if (isRateLimit) {
        setCooldown(COOLDOWN_SECONDS);
        const errorMessage = {
          id: uuidv4(),
          role: 'assistant',
          type: 'ai',
          content: 'Rate limit exceeded. Please wait a few seconds before trying again.',
          timestamp: Date.now(),
          sources: [],
          resources: [],
        };
        setMessages((prev) => [...prev, errorMessage]);
      } else {
        const errorMessage = {
          id: uuidv4(),
          role: 'assistant',
          type: 'ai',
          content: error.message || 'An error occurred while fetching the response.',
          timestamp: Date.now(),
          sources: [],
          resources: [],
        };
        setMessages((prev) => [...prev, errorMessage]);
      }
    } finally {
      setIsLoading(false);
      setUploadedFile(null);
    }
  }, [
    inputMessage,
    uploadedFile,
    messages,
    refreshLearningSuggestions,
    cooldown,
    user?.sub,
    activeDocument,
    adminResources,
<<<<<<< HEAD
=======
    ragEnabled,
>>>>>>> 6710f303
    usesNeonBackend,
  ]);

  const handleKeyPress = useCallback(
    (e) => {
      if (e.key === 'Enter' && !e.shiftKey) {
        e.preventDefault();
        handleSendMessage();
      }
    },
    [handleSendMessage]
  );

  const handleRefreshConversations = useCallback(async () => {
    console.log('Refreshing conversations');
    try {
      const loaded = await loadStoredConversations(false);
      setThirtyDayMessages(loaded);
    } catch (error) {
      console.error('Error refreshing conversations from OpenAI backend:', error);
    }
    setLastSaveTime(new Date().toISOString());
    // Also refresh learning suggestions when conversations are refreshed
    if (FEATURE_FLAGS.ENABLE_AI_SUGGESTIONS) {
      refreshLearningSuggestions();
    }
  }, [refreshLearningSuggestions, setThirtyDayMessages, loadStoredConversations]);

  const clearChat = useCallback(() => {
    setMessages([]);
    setInputMessage('');
    setUploadedFile(null);
    setActiveDocument(null);
    setLastResponseMode('document-search');
    // Refresh suggestions when chat is cleared (might reveal different patterns)
    if (FEATURE_FLAGS.ENABLE_AI_SUGGESTIONS) {
      setTimeout(() => {
        refreshLearningSuggestions();
      }, 500);
    }
  }, [refreshLearningSuggestions, setInputMessage]);

  const clearAllConversations = useCallback(() => {
    setMessages([]);
    setUploadedFile(null);
    setActiveDocument(null);
    setSelectedMessages(new Set());
    setThirtyDayMessages([]);
    setLastResponseMode('document-search');
    // Clear learning suggestions cache when all conversations are cleared
    if (FEATURE_FLAGS.ENABLE_AI_SUGGESTIONS && user?.sub) {
      import('./services/learningSuggestionsService').then(({ default: learningSuggestionsService }) => {
        learningSuggestionsService.clearCache(user.sub);
      });
      setLearningSuggestions([]);
    }
  }, [user]);

  const handleExportSelected = useCallback(() => {
    console.log('Exporting selected messages', Array.from(selectedMessages));
  }, [selectedMessages]);

  const clearSelectedMessages = useCallback(() => setSelectedMessages(new Set()), []);

  const generateStudyNotes = useCallback(async () => {
    const selectedIds = Array.from(selectedMessages || []);
    if (selectedIds.length === 0) return;

    setIsGeneratingNotes(true);

    try {
      const mergedMessages = mergeCurrentAndStoredMessages(messages, thirtyDayMessages);
      const conversations = combineMessagesIntoConversations(mergedMessages);
      const selectedIdSet = new Set(selectedIds);

      const selectedConversations = conversations.filter((conversation) =>
        selectedIdSet.has(conversation.id)
      );

      const candidateMessages = [];
      const seenMessageIds = new Set();
      const sourceMessageMetadata = [];
      const seenSourceIds = new Set();

      selectedConversations.forEach((conversation) => {
        const participantMessages = [
          conversation.originalUserMessage,
          conversation.originalAiMessage,
        ].filter(Boolean);

        participantMessages.forEach((message) => {
          if (!message || !message.id) {
            return;
          }

          if (!seenSourceIds.has(message.id)) {
            sourceMessageMetadata.push({
              conversationCardId: conversation.id,
              messageId: message.id,
              role: message.role || message.type || null,
              timestamp: message.timestamp || conversation.timestamp || null,
            });
            seenSourceIds.add(message.id);
          }

          if (seenMessageIds.has(message.id)) {
            return;
          }

          if (message.isResource || message.isStudyNotes) {
            return;
          }

          const content = typeof message.content === 'string' ? message.content.trim() : '';
          if (!content) {
            return;
          }

          const baseType = message.type || message.role;
          let normalizedType = baseType;

          if (baseType === 'assistant') {
            normalizedType = 'ai';
          } else if (baseType === 'user') {
            normalizedType = 'user';
          } else if (baseType === 'ai') {
            normalizedType = 'ai';
          } else if (message.role === 'assistant') {
            normalizedType = 'ai';
          } else if (message.role === 'user') {
            normalizedType = 'user';
          }

          if (normalizedType !== 'user' && normalizedType !== 'ai') {
            return;
          }

          seenMessageIds.add(message.id);

          candidateMessages.push({
            ...message,
            type: normalizedType,
          });
        });
      });

      if (candidateMessages.length === 0) {
        throw new Error('Please select at least one conversation with a valid AI response.');
      }

      const notesResult = await openaiService.generateStudyNotes(candidateMessages);
      const notesContent = typeof notesResult?.answer === 'string' ? notesResult.answer.trim() : '';

      if (!notesContent) {
        throw new Error('The assistant did not return any notes.');
      }


      const resources = Array.isArray(notesResult?.resources) ? notesResult.resources : [];

      const topicSeeds = selectedConversations
        .map((conversation) => {
          const userPreview =
            typeof conversation.userContent === 'string' ? conversation.userContent.trim() : '';
          const aiPreview =
            typeof conversation.aiContent === 'string' ? conversation.aiContent.trim() : '';

          const seed = userPreview || aiPreview || '';
          return seed.replace(/\s+/g, ' ').trim();
        })
        .filter(Boolean);

      const topTopics = topicSeeds.slice(0, 5).map((topic, index) => {
        const truncated = topic.length > 160 ? `${topic.slice(0, 157)}…` : topic;
        return `${index + 1}. ${truncated}`;
      });

      const generatedAt = new Date();

      const studyNotesMessage = {
        id: uuidv4(),
        role: 'assistant',
        type: 'ai',
        content: notesContent,
        timestamp: generatedAt.getTime(),
        resources,
        sources: [],
        isStudyNotes: true,
        sourceMessages: sourceMessageMetadata,
        studyNotesData: {
          generatedAt: generatedAt.toISOString(),
          generatedDate: generatedAt.toLocaleString(),
          selectedConversationCount: selectedConversations.length,
          selectedConversationIds: selectedConversations.map((conversation) => conversation.id),
          selectedTopics: topTopics.length
            ? topTopics.join('\n')
            : 'Notes generated from your selected conversations.',
          selectedTopicsList: topTopics,
          content: notesContent,
          resourceCount: resources.length,
        },
        metadata: {
          type: 'studyNotes',
          generatedAt: generatedAt.toISOString(),
          conversationCount: selectedConversations.length,
        },
      };

      setMessages((prev) => [...prev, studyNotesMessage]);
      setSelectedMessages(new Set());
    } catch (error) {
      console.error('Error generating notes:', error);
      setMessages((prev) => [
        ...prev,
        {
          id: uuidv4(),
          role: 'assistant',
          type: 'ai',
          content: `I couldn't generate notes: ${error.message || 'Unknown error occurred.'}`,
          timestamp: Date.now(),
          resources: [],
          sources: [],
        },
      ]);
    } finally {
      setIsGeneratingNotes(false);
    }
  }, [messages, thirtyDayMessages, selectedMessages, setMessages, setSelectedMessages]);

  // Handle learning suggestions updates
  const handleSuggestionsUpdate = useCallback((suggestions) => {
    console.log('Learning suggestions updated:', suggestions.length);
    // Could trigger additional UI updates or analytics here
  }, []);

  const handleAddResourceToNotebook = useCallback((item) => {
    if (!item || !item.title) return;
    const { title, url = '', type = item.type || 'Resource' } = item;
    const newMessage = {
      id: uuidv4(),
      role: 'assistant',
      type: 'ai',
      content: `${title}${url ? ' - ' + url : ''}`,
      timestamp: Date.now(),
      resources: [{ title, url, type, addedAt: Date.now() }],
      // Mark message so it can be hidden from the chat area
      isResource: true,
    };
    setMessages(prev => [...prev, newMessage]);
  }, [setMessages]);

  const handleDeleteConversation = useCallback((conversation) => {
    if (!conversation) {
      return;
    }

    const messageIdsToRemove = [
      conversation.originalUserMessage?.id,
      conversation.originalAiMessage?.id,
    ].filter(Boolean);

    if (messageIdsToRemove.length === 0) {
      return;
    }

    setMessages((prev) => {
      const next = prev.filter((message) => !messageIdsToRemove.includes(message.id));
      return next.length === prev.length ? prev : next;
    });

    setThirtyDayMessages((prev) => {
      const next = prev.filter((message) => !messageIdsToRemove.includes(message.id));
      return next.length === prev.length ? prev : next;
    });

    setSelectedMessages((prev) => {
      if (!prev.size) {
        return prev;
      }

      let changed = false;
      const next = new Set(prev);

      if (conversation.id && next.delete(conversation.id)) {
        changed = true;
      }

      if (next.size && messageIdsToRemove.length) {
        const selectedEntries = Array.from(next);

        selectedEntries.forEach((selectedId) => {
          if (
            messageIdsToRemove.some((messageId) =>
              conversationIdMatchesMessage(selectedId, messageId)
            )
          ) {
            next.delete(selectedId);
            changed = true;
          }
        });
      }

      return changed ? next : prev;
    });
  }, []);

  const handleDeleteResource = useCallback((resourceInfo) => {
    if (!resourceInfo) {
      return;
    }

    const target = {
      url: resourceInfo.url,
      title: resourceInfo.title,
      sourceMessages: resourceInfo.sourceMessages || [],
    };

    setMessages((prev) => removeResourceFromMessages(prev, target));
    setThirtyDayMessages((prev) => removeResourceFromMessages(prev, target));

    if (resourceInfo.sourceMessages?.length) {
      setSelectedMessages((prev) => {
        if (!prev.size) {
          return prev;
        }

        let changed = false;
        const next = new Set(prev);

        resourceInfo.sourceMessages.forEach((source) => {
          if (source?.conversationCardId && next.delete(source.conversationCardId)) {
            changed = true;
          }
        });

        return changed ? next : prev;
      });
    }
  }, []);

  const handleShowRAGConfig = useCallback(() => setShowRAGConfig(true), []);
  const handleCloseRAGConfig = useCallback(() => {
    setShowRAGConfig(false);
    refreshAdminResources();
  }, [refreshAdminResources]);
  const handleShowAdmin = useCallback(() => setShowAdmin(true), []);
  const handleCloseAdmin = useCallback(() => setShowAdmin(false), []);

  return (
    <ErrorBoundary>
      {loading ? (
        <LoadingScreen />
      ) : !isAuthenticated ? (
        <AuthScreen />
      ) : showRAGConfig ? (
        <RAGConfigurationPage onClose={handleCloseRAGConfig} user={user} />
      ) : showAdmin ? (
        <AdminScreen onBack={handleCloseAdmin} user={user} />
      ) : (
        <>
          <div className="min-h-screen bg-gray-50 flex flex-col">
            {/* Header remains the same */}
            <Header
              user={user}
              isSaving={isSaving}
              lastSaveTime={lastSaveTime}
              onShowAdmin={handleShowAdmin}
              onShowRAGConfig={handleShowRAGConfig}
              onOpenNotebook={() => setShowNotebook(true)}
              onOpenSupport={() => setShowSupport(true)}
              onLogout={handleLogoutComplete}
            />

            {/* Main Layout */}
            {/* <div className="flex-1 flex flex-col min-h-0"> */}
            <div className="h-[calc(100vh-64px)]">
              {/* Mobile Layout (stacked vertically) */}
              <div className="lg:hidden flex-1 h-full flex flex-col min-h-0">

                {/* Chat takes most space on mobile */}
                <div className="flex-1 min-h-0 p-4 pb-0">
                  <ChatArea
                    messages={messages}
                    inputMessage={inputMessage}
                    setInputMessage={setInputMessage}
                    isLoading={isLoading}
                    handleSendMessage={handleSendMessage}
                    handleKeyPress={handleKeyPress}
                    messagesEndRef={messagesEndRef}
<<<<<<< HEAD
                    lastResponseMode={lastResponseMode}
=======
                    ragEnabled={ragEnabled}
>>>>>>> 6710f303
                    isSaving={isSaving}
                    uploadedFile={uploadedFile}
                    setUploadedFile={setUploadedFile}
                    cooldown={cooldown}
                    onClearChat={clearChat}
                  />
                </div>

                {/* Sidebar is collapsible on mobile */}
                <div className="flex-shrink-0 border-t bg-white max-h-60 overflow-hidden">
                  <Sidebar
                    messages={messages}
                    user={user}
                    learningSuggestions={learningSuggestions}
                    isLoadingSuggestions={isLoadingSuggestions}
                    onSuggestionsUpdate={handleSuggestionsUpdate}
                    onAddResource={handleAddResourceToNotebook}
                  />
                </div>
              </div>

              {/* Desktop Layout (side by side) */}
              <div className="hidden lg:flex flex-1 h-full min-h-0">
                {/* Chat Area - Takes majority of space */}
                <div className="flex-1 min-w-0 h-full p-6 pb-0">
                  <ChatArea
                    messages={messages}
                    inputMessage={inputMessage}
                    setInputMessage={setInputMessage}
                    isLoading={isLoading}
                    handleSendMessage={handleSendMessage}
                    handleKeyPress={handleKeyPress}
                    messagesEndRef={messagesEndRef}
<<<<<<< HEAD
                    lastResponseMode={lastResponseMode}
=======
                    ragEnabled={ragEnabled}
>>>>>>> 6710f303
                    isSaving={isSaving}
                    uploadedFile={uploadedFile}
                    setUploadedFile={setUploadedFile}
                    cooldown={cooldown}
                    onClearChat={clearChat}
                  />
                </div>

                {/* Sidebar - Fixed optimal width with enhanced learning features */}
                <div className="w-80 xl:w-96 flex-shrink-0 h-full border-l bg-white p-6 pb-0">
                  <Sidebar
                    messages={messages}
                    user={user}
                    learningSuggestions={learningSuggestions}
                    isLoadingSuggestions={isLoadingSuggestions}
                    onSuggestionsUpdate={handleSuggestionsUpdate}
                    onAddResource={handleAddResourceToNotebook}
                  />
                </div>
              </div>
            </div>
          </div>

          {/* Notebook Overlay */}
          {showNotebook && (
            <NotebookOverlay
              messages={messages}
              thirtyDayMessages={thirtyDayMessages}
              selectedMessages={selectedMessages}
              setSelectedMessages={setSelectedMessages}
              generateStudyNotes={generateStudyNotes}
              isGeneratingNotes={isGeneratingNotes}
              storedMessageCount={messages.length}
              isServerAvailable={isServerAvailable}
              onDeleteConversation={handleDeleteConversation}
              onDeleteResource={handleDeleteResource}
              onClose={() => setShowNotebook(false)}
            />
          )}

          {showSupport && (
            <SupportRequestOverlay
              user={user}
              onClose={() => setShowSupport(false)}
            />
          )}

          {/* Storage notifications to highlight local persistence status */}
          <StorageNotification user={user} messagesCount={messages.length} />
          <StorageWelcomeModalComponent />
        </>
      )}
    </ErrorBoundary>
  );
}

export default App;<|MERGE_RESOLUTION|>--- conflicted
+++ resolved
@@ -150,10 +150,7 @@
   const [messages, setMessages] = useState([]);
   const [inputMessage, setInputMessage] = useState('');
   const [isLoading, setIsLoading] = useState(false);
-<<<<<<< HEAD
   const [lastResponseMode, setLastResponseMode] = useState('document-search');
-=======
->>>>>>> 6710f303
   const [uploadedFile, setUploadedFile] = useState(null);
   const [activeDocument, setActiveDocument] = useState(null);
   const [cooldown, setCooldown] = useState(0);
@@ -557,11 +554,7 @@
 
       if (!preparedFile) {
         documentSearchAttempted = true;
-<<<<<<< HEAD
-=======
         setRAGEnabled(true);
-
->>>>>>> 6710f303
         try {
           const ragResponse = await ragSearch(
             rawInput,
@@ -591,17 +584,9 @@
         );
 
         modeUsed = documentSearchAttempted ? 'AI Knowledge (automatic fallback)' : 'AI Knowledge';
-<<<<<<< HEAD
         setLastResponseMode('ai-knowledge');
       } else {
         setLastResponseMode('document-search');
-=======
-        if (documentSearchAttempted) {
-          setRAGEnabled(false);
-        }
-      } else if (!ragEnabled) {
-        setRAGEnabled(true);
->>>>>>> 6710f303
       }
 
       const combinedInternalResources = buildInternalResources({
@@ -723,10 +708,6 @@
     user?.sub,
     activeDocument,
     adminResources,
-<<<<<<< HEAD
-=======
-    ragEnabled,
->>>>>>> 6710f303
     usesNeonBackend,
   ]);
 
@@ -1116,11 +1097,7 @@
                     handleSendMessage={handleSendMessage}
                     handleKeyPress={handleKeyPress}
                     messagesEndRef={messagesEndRef}
-<<<<<<< HEAD
                     lastResponseMode={lastResponseMode}
-=======
-                    ragEnabled={ragEnabled}
->>>>>>> 6710f303
                     isSaving={isSaving}
                     uploadedFile={uploadedFile}
                     setUploadedFile={setUploadedFile}
@@ -1154,11 +1131,7 @@
                     handleSendMessage={handleSendMessage}
                     handleKeyPress={handleKeyPress}
                     messagesEndRef={messagesEndRef}
-<<<<<<< HEAD
                     lastResponseMode={lastResponseMode}
-=======
-                    ragEnabled={ragEnabled}
->>>>>>> 6710f303
                     isSaving={isSaving}
                     uploadedFile={uploadedFile}
                     setUploadedFile={setUploadedFile}
