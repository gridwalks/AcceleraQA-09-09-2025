// src/App.js - Updated to integrate learning suggestions
import React, { useState, useEffect, useRef, useCallback, useMemo } from 'react';

// Components
import Header from './components/Header';
import ChatArea from './components/ChatArea';
import Sidebar from './components/Sidebar';
import AuthScreen from './components/AuthScreen';
import LoadingScreen from './components/LoadingScreen';
import ErrorBoundary from './components/ErrorBoundary';
import RAGConfigurationPage from './components/RAGConfigurationPage';
import AdminScreen from './components/AdminScreen';
import NotebookOverlay from './components/NotebookOverlay';

// Utility
import { v4 as uuidv4 } from 'uuid';
import authService, { initializeAuth } from './services/authService';
import { search as ragSearch } from './services/ragService';
import openaiService from './services/openaiService';

import { initializeNeonService, loadConversations as loadNeonConversations, saveConversation as saveNeonConversation } from './services/neonService';
//import { initializeNeonService, loadConversations as loadNeonConversations, saveConversation as saveNeonConversation } from './services/neonService';
//import { initializeNeonService, loadConversations as loadNeonConversations } from './services/neonService';

import { FEATURE_FLAGS } from './config/featureFlags';

const COOLDOWN_SECONDS = 10;

function App() {
  // Authentication state
  const [isAuthenticated, setIsAuthenticated] = useState(false);
  const [loading, setLoading] = useState(true);
  const [user, setUser] = useState(null);

  // UI state
  const [showRAGConfig, setShowRAGConfig] = useState(false);
  const [showAdmin, setShowAdmin] = useState(false);
  const [showNotebook, setShowNotebook] = useState(false);
  const [isServerAvailable] = useState(true);

  // Conversation state
  const [messages, setMessages] = useState([]);
  const [inputMessage, setInputMessage] = useState('');
  const [isLoading, setIsLoading] = useState(false);
  const [ragEnabled, setRAGEnabled] = useState(false);
  const [uploadedFile, setUploadedFile] = useState(null);
<<<<<<< HEAD
=======
  const [cooldown, setCooldown] = useState(0);
>>>>>>> 19d7f82a

  // Learning suggestions state
  const [learningSuggestions, setLearningSuggestions] = useState([]);
  const [isLoadingSuggestions, setIsLoadingSuggestions] = useState(false);

  // Save status
  const [isSaving, setIsSaving] = useState(false);
  const [lastSaveTime, setLastSaveTime] = useState(null);

  // Sidebar state
  const [selectedMessages, setSelectedMessages] = useState(new Set());
  const [thirtyDayMessages, setThirtyDayMessages] = useState([]);
  const [isGeneratingNotes, setIsGeneratingNotes] = useState(false);

  const messagesEndRef = useRef(null);
  const isAdmin = useMemo(() => user?.roles?.includes('admin'), [user]);

  useEffect(() => {
    if (cooldown > 0) {
      const timer = setTimeout(() => setCooldown((c) => c - 1), 1000);
      return () => clearTimeout(timer);
    }
  }, [cooldown]);

  // Initialize authentication on mount
  useEffect(() => {
    const initAuth = async () => {
      setLoading(true);
      await initializeAuth(
        (authUser) => setUser(authUser),
        () => {}
      );
      const authStatus = await authService.isAuthenticated();
      setIsAuthenticated(authStatus);
      if (!authStatus) {
        setUser(null);
      }
      setLoading(false);
    };

    initAuth();
  }, []);

  // Load learning suggestions when user logs in
  const loadInitialLearningSuggestions = useCallback(async () => {
    if (!FEATURE_FLAGS.ENABLE_AI_SUGGESTIONS || !user?.sub) return;

    setIsLoadingSuggestions(true);
    try {
      console.log('Loading initial learning suggestions for user:', user.sub);
      const { default: learningSuggestionsService } = await import('./services/learningSuggestionsService');
      const suggestions = await learningSuggestionsService.getLearningSuggestions(user.sub);
      setLearningSuggestions(suggestions);
      console.log('Loaded learning suggestions:', suggestions.length);
    } catch (error) {
      console.error('Error loading initial learning suggestions:', error);
    } finally {
      setIsLoadingSuggestions(false);
    }
  }, [user]);

  // Initialize backend services when user is available
  useEffect(() => {
    if (user) {
      initializeNeonService(user);
      if (FEATURE_FLAGS.ENABLE_AI_SUGGESTIONS) {
        loadInitialLearningSuggestions();
      }
    }
  }, [user, loadInitialLearningSuggestions]);

  // Load conversations from Neon when user is available or refresh requested
  useEffect(() => {
    const fetchConversations = async () => {
      if (!user) return;
      try {
        const loaded = await loadNeonConversations();
        setThirtyDayMessages(loaded);
      } catch (error) {
        console.error('Error loading conversations from Neon:', error);
      }
    };

    fetchConversations();
  }, [user, lastSaveTime, setThirtyDayMessages, loadNeonConversations]);

  // Refresh learning suggestions after new conversations
  const refreshLearningSuggestions = useCallback(async () => {
    if (!FEATURE_FLAGS.ENABLE_AI_SUGGESTIONS || !user?.sub) return;

    try {
      console.log('Refreshing learning suggestions...');
      const { default: learningSuggestionsService } = await import('./services/learningSuggestionsService');
      const suggestions = await learningSuggestionsService.refreshSuggestions(user.sub);
      setLearningSuggestions(suggestions);
    } catch (error) {
      console.error('Error refreshing learning suggestions:', error);
    }
  }, [user]);

  // Auto-scroll messages
  useEffect(() => {
    if (messagesEndRef.current) {
      messagesEndRef.current.scrollIntoView({ behavior: 'smooth' });
    }
  }, [messages]);

  // Save conversation to Neon after assistant responses
  useEffect(() => {
    if (!user || messages.length < 2) return;

    const last = messages[messages.length - 1];
    if (last.role !== 'assistant') return;

    const messagesWithType = messages.map(msg => ({
      ...msg,
      type: msg.type || msg.role,
    }));

    const save = async () => {
      setIsSaving(true);
      try {
        await saveNeonConversation(messagesWithType);
        setLastSaveTime(new Date().toISOString());
      } catch (error) {
        console.error('Error saving conversation to Neon:', error);
      } finally {
        setIsSaving(false);
      }
    };

    save();
  }, [messages, user]);

  const handleSendMessage = useCallback(async () => {
    if (!inputMessage.trim() && !uploadedFile) return;
<<<<<<< HEAD
=======
    if (cooldown > 0) return;
>>>>>>> 19d7f82a

    setIsLoading(true);

    const displayContent = uploadedFile
      ? `${inputMessage}\n[Attached: ${uploadedFile.name}]`
      : inputMessage;

    const userMessage = {
      id: uuidv4(),
      role: 'user',
      type: 'user',
      content: displayContent,
      timestamp: Date.now(),
      resources: [],
    };

    // Add user's message immediately
    setMessages((prev) => [...prev, userMessage]);
    setInputMessage('');

    let documentText = '';
    if (uploadedFile) {
      try {
        documentText = await uploadedFile.text();
      } catch (e) {
        console.error('Error reading file:', e);
      }
    }

    try {
      const response = ragEnabled && !documentText
        ? await ragSearch(inputMessage)
        : await openaiService.getChatResponse(inputMessage, documentText);

      const assistantMessage = {
        id: uuidv4(),
        role: 'assistant',
        type: 'ai',
        content: response.answer,
        timestamp: Date.now(),
        sources: response.sources || [],
        resources: response.resources || [],
      };

      setMessages((prev) => [...prev, assistantMessage]);

      // Refresh learning suggestions after every few messages
      const totalMessages = messages.length + 2; // +2 for the new messages we just added
      if (FEATURE_FLAGS.ENABLE_AI_SUGGESTIONS && totalMessages % 4 === 0) { // Every 4 messages (2 conversation pairs)
        setTimeout(() => {
          refreshLearningSuggestions();
        }, 1000); // Small delay to let the conversation save first
      }

    } catch (error) {
      const isRateLimit = error.response?.status === 429 || error.message?.toLowerCase().includes('rate limit');

      if (isRateLimit) {
        setCooldown(COOLDOWN_SECONDS);
        const errorMessage = {
          id: uuidv4(),
          role: 'assistant',
          type: 'ai',
          content: 'Rate limit exceeded. Please wait a few seconds before trying again.',
          timestamp: Date.now(),
          sources: [],
          resources: [],
        };
        setMessages((prev) => [...prev, errorMessage]);
      } else {
        const errorMessage = {
          id: uuidv4(),
          role: 'assistant',
          type: 'ai',
          content: error.message || 'An error occurred while fetching the response.',
          timestamp: Date.now(),
          sources: [],
          resources: [],
        };
        setMessages((prev) => [...prev, errorMessage]);
      }
    } finally {
      setIsLoading(false);
      setUploadedFile(null);
    }
<<<<<<< HEAD
  }, [inputMessage, uploadedFile, ragEnabled, messages.length, refreshLearningSuggestions]);
=======
  }, [inputMessage, uploadedFile, ragEnabled, messages.length, refreshLearningSuggestions, cooldown]);
>>>>>>> 19d7f82a

  const handleKeyPress = useCallback(
    (e) => {
      if (e.key === 'Enter' && !e.shiftKey) {
        e.preventDefault();
        handleSendMessage();
      }
    },
    [handleSendMessage]
  );

  const handleRefreshConversations = useCallback(async () => {
    console.log('Refreshing conversations');
    try {
      const loaded = await loadNeonConversations(false);
      setThirtyDayMessages(loaded);
    } catch (error) {
      console.error('Error refreshing conversations from Neon:', error);
    }
    setLastSaveTime(new Date().toISOString());
    // Also refresh learning suggestions when conversations are refreshed
    if (FEATURE_FLAGS.ENABLE_AI_SUGGESTIONS) {
      refreshLearningSuggestions();
    }
  }, [refreshLearningSuggestions, setThirtyDayMessages, loadNeonConversations]);

  const clearChat = useCallback(() => {
    setMessages([]);
    // Refresh suggestions when chat is cleared (might reveal different patterns)
    if (FEATURE_FLAGS.ENABLE_AI_SUGGESTIONS) {
      setTimeout(() => {
        refreshLearningSuggestions();
      }, 500);
    }
  }, [refreshLearningSuggestions]);

  const clearAllConversations = useCallback(() => {
    setMessages([]);
    setSelectedMessages(new Set());
    setThirtyDayMessages([]);
    // Clear learning suggestions cache when all conversations are cleared
    if (FEATURE_FLAGS.ENABLE_AI_SUGGESTIONS && user?.sub) {
      import('./services/learningSuggestionsService').then(({ default: learningSuggestionsService }) => {
        learningSuggestionsService.clearCache(user.sub);
      });
      setLearningSuggestions([]);
    }
  }, [user]);

  const handleExport = useCallback(() => {
    console.log('Exporting conversation', messages);
  }, [messages]);

  const handleExportSelected = useCallback(() => {
    console.log('Exporting selected messages', Array.from(selectedMessages));
  }, [selectedMessages]);

  const clearSelectedMessages = useCallback(() => setSelectedMessages(new Set()), []);

  const generateStudyNotes = useCallback(() => {
    if (selectedMessages.size === 0) return;
    setIsGeneratingNotes(true);
    try {
      console.log('Generating study notes', Array.from(selectedMessages));
    } finally {
      setIsGeneratingNotes(false);
    }
  }, [selectedMessages]);

  // Handle learning suggestions updates
  const handleSuggestionsUpdate = useCallback((suggestions) => {
    console.log('Learning suggestions updated:', suggestions.length);
    // Could trigger additional UI updates or analytics here
  }, []);

  const handleAddResourceToNotebook = useCallback((item) => {
    if (!item || !item.title) return;
    const { title, url = '', type = item.type || 'Resource' } = item;
    const newMessage = {
      id: uuidv4(),
      role: 'assistant',
      type: 'ai',
      content: `${title}${url ? ' - ' + url : ''}`,
      timestamp: Date.now(),
      resources: [{ title, url, type, addedAt: Date.now() }],
      // Mark message so it can be hidden from the chat area
      isResource: true,
    };
    setMessages(prev => [...prev, newMessage]);
  }, [setMessages]);

  const handleShowRAGConfig = useCallback(() => setShowRAGConfig(true), []);
  const handleCloseRAGConfig = useCallback(() => setShowRAGConfig(false), []);
  const handleShowAdmin = useCallback(() => setShowAdmin(true), []);
  const handleCloseAdmin = useCallback(() => setShowAdmin(false), []);

  const handleLogoutComplete = useCallback(() => {
    setIsAuthenticated(false);
    setUser(null);
    setLearningSuggestions([]); // Clear suggestions on logout
  }, []);

  return (
    <ErrorBoundary>
      {!isAuthenticated ? (
        <AuthScreen />
      ) : loading ? (
        <LoadingScreen />
      ) : showRAGConfig ? (
        <RAGConfigurationPage onClose={handleCloseRAGConfig} user={user} />
      ) : showAdmin ? (
        <AdminScreen onBack={handleCloseAdmin} user={user} />
      ) : (
        <>
          <div className="min-h-screen bg-gray-50">
            {/* Header remains the same */}
            <Header
              user={user}
              isSaving={isSaving}
              lastSaveTime={lastSaveTime}
              onShowAdmin={handleShowAdmin}
              onOpenNotebook={() => setShowNotebook(true)}
              onLogout={handleLogoutComplete}
            />

            {/* Main Layout */}
            <div className="h-[calc(100vh-64px)]">
              {/* Mobile Layout (stacked vertically) */}
              <div className="lg:hidden h-full flex flex-col">
                {/* Chat takes most space on mobile */}
                <div className="flex-1 min-h-0 p-4">
                  <ChatArea
                    messages={messages}
                    inputMessage={inputMessage}
                    setInputMessage={setInputMessage}
                    isLoading={isLoading}
                    handleSendMessage={handleSendMessage}
                    handleKeyPress={handleKeyPress}
                    messagesEndRef={messagesEndRef}
                    ragEnabled={ragEnabled}
                    setRAGEnabled={setRAGEnabled}
                    isSaving={isSaving}
                    uploadedFile={uploadedFile}
                    setUploadedFile={setUploadedFile}
<<<<<<< HEAD
=======
                    cooldown={cooldown}
>>>>>>> 19d7f82a
                  />
                </div>

                {/* Sidebar is collapsible on mobile */}
                <div className="flex-shrink-0 border-t bg-white max-h-60 overflow-hidden">
                  <Sidebar
                    showNotebook={showNotebook}
                    messages={messages}
                    thirtyDayMessages={thirtyDayMessages}
                    selectedMessages={selectedMessages}
                    setSelectedMessages={setSelectedMessages}
                    exportSelected={handleExportSelected}
                    clearSelected={clearSelectedMessages}
                    clearAllConversations={clearAllConversations}
                    isServerAvailable={isServerAvailable}
                    onRefresh={handleRefreshConversations}
                    // Enhanced props for learning suggestions
                    user={user}
                    learningSuggestions={learningSuggestions}
                    isLoadingSuggestions={isLoadingSuggestions}
                    onSuggestionsUpdate={handleSuggestionsUpdate}
                    onAddResource={handleAddResourceToNotebook}
                  />
                </div>
              </div>

              {/* Desktop Layout (side by side) */}
              <div className="hidden lg:flex h-full">
                {/* Chat Area - Takes majority of space */}
                <div className="flex-1 min-w-0 p-6">
                  <ChatArea
                    messages={messages}
                    inputMessage={inputMessage}
                    setInputMessage={setInputMessage}
                    isLoading={isLoading}
                    handleSendMessage={handleSendMessage}
                    handleKeyPress={handleKeyPress}
                    messagesEndRef={messagesEndRef}
                    ragEnabled={ragEnabled}
                    setRAGEnabled={setRAGEnabled}
                    isSaving={isSaving}
                    uploadedFile={uploadedFile}
                    setUploadedFile={setUploadedFile}
<<<<<<< HEAD
=======
                    cooldown={cooldown}
>>>>>>> 19d7f82a
                  />
                </div>

                {/* Sidebar - Fixed optimal width with enhanced learning features */}
                <div className="w-80 xl:w-96 flex-shrink-0 border-l bg-white p-6">
                  <Sidebar
                    showNotebook={showNotebook}
                    messages={messages}
                    thirtyDayMessages={thirtyDayMessages}
                    selectedMessages={selectedMessages}
                    setSelectedMessages={setSelectedMessages}
                    exportSelected={handleExportSelected}
                    clearSelected={clearSelectedMessages}
                    clearAllConversations={clearAllConversations}
                    isServerAvailable={isServerAvailable}
                    onRefresh={handleRefreshConversations}
                    // Enhanced props for learning suggestions
                    user={user}
                    learningSuggestions={learningSuggestions}
                    isLoadingSuggestions={isLoadingSuggestions}
                    onSuggestionsUpdate={handleSuggestionsUpdate}
                    onAddResource={handleAddResourceToNotebook}
                  />
                </div>
              </div>
            </div>
          </div>

          {/* Notebook Overlay */}
          {showNotebook && (
            <NotebookOverlay
              messages={messages}
              thirtyDayMessages={thirtyDayMessages}
              selectedMessages={selectedMessages}
              setSelectedMessages={setSelectedMessages}
              generateStudyNotes={generateStudyNotes}
              isGeneratingNotes={isGeneratingNotes}
              storedMessageCount={messages.length}
              isServerAvailable={isServerAvailable}
              exportNotebook={handleExport}
              onClose={() => setShowNotebook(false)}
            />
          )}
        </>
      )}
    </ErrorBoundary>
  );
}

export default App;<|MERGE_RESOLUTION|>--- conflicted
+++ resolved
@@ -19,8 +19,6 @@
 import openaiService from './services/openaiService';
 
 import { initializeNeonService, loadConversations as loadNeonConversations, saveConversation as saveNeonConversation } from './services/neonService';
-//import { initializeNeonService, loadConversations as loadNeonConversations, saveConversation as saveNeonConversation } from './services/neonService';
-//import { initializeNeonService, loadConversations as loadNeonConversations } from './services/neonService';
 
 import { FEATURE_FLAGS } from './config/featureFlags';
 
@@ -44,10 +42,7 @@
   const [isLoading, setIsLoading] = useState(false);
   const [ragEnabled, setRAGEnabled] = useState(false);
   const [uploadedFile, setUploadedFile] = useState(null);
-<<<<<<< HEAD
-=======
   const [cooldown, setCooldown] = useState(0);
->>>>>>> 19d7f82a
 
   // Learning suggestions state
   const [learningSuggestions, setLearningSuggestions] = useState([]);
@@ -65,6 +60,7 @@
   const messagesEndRef = useRef(null);
   const isAdmin = useMemo(() => user?.roles?.includes('admin'), [user]);
 
+  // Cooldown countdown
   useEffect(() => {
     if (cooldown > 0) {
       const timer = setTimeout(() => setCooldown((c) => c - 1), 1000);
@@ -184,10 +180,7 @@
 
   const handleSendMessage = useCallback(async () => {
     if (!inputMessage.trim() && !uploadedFile) return;
-<<<<<<< HEAD
-=======
     if (cooldown > 0) return;
->>>>>>> 19d7f82a
 
     setIsLoading(true);
 
@@ -239,287 +232,4 @@
       if (FEATURE_FLAGS.ENABLE_AI_SUGGESTIONS && totalMessages % 4 === 0) { // Every 4 messages (2 conversation pairs)
         setTimeout(() => {
           refreshLearningSuggestions();
-        }, 1000); // Small delay to let the conversation save first
-      }
-
-    } catch (error) {
-      const isRateLimit = error.response?.status === 429 || error.message?.toLowerCase().includes('rate limit');
-
-      if (isRateLimit) {
-        setCooldown(COOLDOWN_SECONDS);
-        const errorMessage = {
-          id: uuidv4(),
-          role: 'assistant',
-          type: 'ai',
-          content: 'Rate limit exceeded. Please wait a few seconds before trying again.',
-          timestamp: Date.now(),
-          sources: [],
-          resources: [],
-        };
-        setMessages((prev) => [...prev, errorMessage]);
-      } else {
-        const errorMessage = {
-          id: uuidv4(),
-          role: 'assistant',
-          type: 'ai',
-          content: error.message || 'An error occurred while fetching the response.',
-          timestamp: Date.now(),
-          sources: [],
-          resources: [],
-        };
-        setMessages((prev) => [...prev, errorMessage]);
-      }
-    } finally {
-      setIsLoading(false);
-      setUploadedFile(null);
-    }
-<<<<<<< HEAD
-  }, [inputMessage, uploadedFile, ragEnabled, messages.length, refreshLearningSuggestions]);
-=======
-  }, [inputMessage, uploadedFile, ragEnabled, messages.length, refreshLearningSuggestions, cooldown]);
->>>>>>> 19d7f82a
-
-  const handleKeyPress = useCallback(
-    (e) => {
-      if (e.key === 'Enter' && !e.shiftKey) {
-        e.preventDefault();
-        handleSendMessage();
-      }
-    },
-    [handleSendMessage]
-  );
-
-  const handleRefreshConversations = useCallback(async () => {
-    console.log('Refreshing conversations');
-    try {
-      const loaded = await loadNeonConversations(false);
-      setThirtyDayMessages(loaded);
-    } catch (error) {
-      console.error('Error refreshing conversations from Neon:', error);
-    }
-    setLastSaveTime(new Date().toISOString());
-    // Also refresh learning suggestions when conversations are refreshed
-    if (FEATURE_FLAGS.ENABLE_AI_SUGGESTIONS) {
-      refreshLearningSuggestions();
-    }
-  }, [refreshLearningSuggestions, setThirtyDayMessages, loadNeonConversations]);
-
-  const clearChat = useCallback(() => {
-    setMessages([]);
-    // Refresh suggestions when chat is cleared (might reveal different patterns)
-    if (FEATURE_FLAGS.ENABLE_AI_SUGGESTIONS) {
-      setTimeout(() => {
-        refreshLearningSuggestions();
-      }, 500);
-    }
-  }, [refreshLearningSuggestions]);
-
-  const clearAllConversations = useCallback(() => {
-    setMessages([]);
-    setSelectedMessages(new Set());
-    setThirtyDayMessages([]);
-    // Clear learning suggestions cache when all conversations are cleared
-    if (FEATURE_FLAGS.ENABLE_AI_SUGGESTIONS && user?.sub) {
-      import('./services/learningSuggestionsService').then(({ default: learningSuggestionsService }) => {
-        learningSuggestionsService.clearCache(user.sub);
-      });
-      setLearningSuggestions([]);
-    }
-  }, [user]);
-
-  const handleExport = useCallback(() => {
-    console.log('Exporting conversation', messages);
-  }, [messages]);
-
-  const handleExportSelected = useCallback(() => {
-    console.log('Exporting selected messages', Array.from(selectedMessages));
-  }, [selectedMessages]);
-
-  const clearSelectedMessages = useCallback(() => setSelectedMessages(new Set()), []);
-
-  const generateStudyNotes = useCallback(() => {
-    if (selectedMessages.size === 0) return;
-    setIsGeneratingNotes(true);
-    try {
-      console.log('Generating study notes', Array.from(selectedMessages));
-    } finally {
-      setIsGeneratingNotes(false);
-    }
-  }, [selectedMessages]);
-
-  // Handle learning suggestions updates
-  const handleSuggestionsUpdate = useCallback((suggestions) => {
-    console.log('Learning suggestions updated:', suggestions.length);
-    // Could trigger additional UI updates or analytics here
-  }, []);
-
-  const handleAddResourceToNotebook = useCallback((item) => {
-    if (!item || !item.title) return;
-    const { title, url = '', type = item.type || 'Resource' } = item;
-    const newMessage = {
-      id: uuidv4(),
-      role: 'assistant',
-      type: 'ai',
-      content: `${title}${url ? ' - ' + url : ''}`,
-      timestamp: Date.now(),
-      resources: [{ title, url, type, addedAt: Date.now() }],
-      // Mark message so it can be hidden from the chat area
-      isResource: true,
-    };
-    setMessages(prev => [...prev, newMessage]);
-  }, [setMessages]);
-
-  const handleShowRAGConfig = useCallback(() => setShowRAGConfig(true), []);
-  const handleCloseRAGConfig = useCallback(() => setShowRAGConfig(false), []);
-  const handleShowAdmin = useCallback(() => setShowAdmin(true), []);
-  const handleCloseAdmin = useCallback(() => setShowAdmin(false), []);
-
-  const handleLogoutComplete = useCallback(() => {
-    setIsAuthenticated(false);
-    setUser(null);
-    setLearningSuggestions([]); // Clear suggestions on logout
-  }, []);
-
-  return (
-    <ErrorBoundary>
-      {!isAuthenticated ? (
-        <AuthScreen />
-      ) : loading ? (
-        <LoadingScreen />
-      ) : showRAGConfig ? (
-        <RAGConfigurationPage onClose={handleCloseRAGConfig} user={user} />
-      ) : showAdmin ? (
-        <AdminScreen onBack={handleCloseAdmin} user={user} />
-      ) : (
-        <>
-          <div className="min-h-screen bg-gray-50">
-            {/* Header remains the same */}
-            <Header
-              user={user}
-              isSaving={isSaving}
-              lastSaveTime={lastSaveTime}
-              onShowAdmin={handleShowAdmin}
-              onOpenNotebook={() => setShowNotebook(true)}
-              onLogout={handleLogoutComplete}
-            />
-
-            {/* Main Layout */}
-            <div className="h-[calc(100vh-64px)]">
-              {/* Mobile Layout (stacked vertically) */}
-              <div className="lg:hidden h-full flex flex-col">
-                {/* Chat takes most space on mobile */}
-                <div className="flex-1 min-h-0 p-4">
-                  <ChatArea
-                    messages={messages}
-                    inputMessage={inputMessage}
-                    setInputMessage={setInputMessage}
-                    isLoading={isLoading}
-                    handleSendMessage={handleSendMessage}
-                    handleKeyPress={handleKeyPress}
-                    messagesEndRef={messagesEndRef}
-                    ragEnabled={ragEnabled}
-                    setRAGEnabled={setRAGEnabled}
-                    isSaving={isSaving}
-                    uploadedFile={uploadedFile}
-                    setUploadedFile={setUploadedFile}
-<<<<<<< HEAD
-=======
-                    cooldown={cooldown}
->>>>>>> 19d7f82a
-                  />
-                </div>
-
-                {/* Sidebar is collapsible on mobile */}
-                <div className="flex-shrink-0 border-t bg-white max-h-60 overflow-hidden">
-                  <Sidebar
-                    showNotebook={showNotebook}
-                    messages={messages}
-                    thirtyDayMessages={thirtyDayMessages}
-                    selectedMessages={selectedMessages}
-                    setSelectedMessages={setSelectedMessages}
-                    exportSelected={handleExportSelected}
-                    clearSelected={clearSelectedMessages}
-                    clearAllConversations={clearAllConversations}
-                    isServerAvailable={isServerAvailable}
-                    onRefresh={handleRefreshConversations}
-                    // Enhanced props for learning suggestions
-                    user={user}
-                    learningSuggestions={learningSuggestions}
-                    isLoadingSuggestions={isLoadingSuggestions}
-                    onSuggestionsUpdate={handleSuggestionsUpdate}
-                    onAddResource={handleAddResourceToNotebook}
-                  />
-                </div>
-              </div>
-
-              {/* Desktop Layout (side by side) */}
-              <div className="hidden lg:flex h-full">
-                {/* Chat Area - Takes majority of space */}
-                <div className="flex-1 min-w-0 p-6">
-                  <ChatArea
-                    messages={messages}
-                    inputMessage={inputMessage}
-                    setInputMessage={setInputMessage}
-                    isLoading={isLoading}
-                    handleSendMessage={handleSendMessage}
-                    handleKeyPress={handleKeyPress}
-                    messagesEndRef={messagesEndRef}
-                    ragEnabled={ragEnabled}
-                    setRAGEnabled={setRAGEnabled}
-                    isSaving={isSaving}
-                    uploadedFile={uploadedFile}
-                    setUploadedFile={setUploadedFile}
-<<<<<<< HEAD
-=======
-                    cooldown={cooldown}
->>>>>>> 19d7f82a
-                  />
-                </div>
-
-                {/* Sidebar - Fixed optimal width with enhanced learning features */}
-                <div className="w-80 xl:w-96 flex-shrink-0 border-l bg-white p-6">
-                  <Sidebar
-                    showNotebook={showNotebook}
-                    messages={messages}
-                    thirtyDayMessages={thirtyDayMessages}
-                    selectedMessages={selectedMessages}
-                    setSelectedMessages={setSelectedMessages}
-                    exportSelected={handleExportSelected}
-                    clearSelected={clearSelectedMessages}
-                    clearAllConversations={clearAllConversations}
-                    isServerAvailable={isServerAvailable}
-                    onRefresh={handleRefreshConversations}
-                    // Enhanced props for learning suggestions
-                    user={user}
-                    learningSuggestions={learningSuggestions}
-                    isLoadingSuggestions={isLoadingSuggestions}
-                    onSuggestionsUpdate={handleSuggestionsUpdate}
-                    onAddResource={handleAddResourceToNotebook}
-                  />
-                </div>
-              </div>
-            </div>
-          </div>
-
-          {/* Notebook Overlay */}
-          {showNotebook && (
-            <NotebookOverlay
-              messages={messages}
-              thirtyDayMessages={thirtyDayMessages}
-              selectedMessages={selectedMessages}
-              setSelectedMessages={setSelectedMessages}
-              generateStudyNotes={generateStudyNotes}
-              isGeneratingNotes={isGeneratingNotes}
-              storedMessageCount={messages.length}
-              isServerAvailable={isServerAvailable}
-              exportNotebook={handleExport}
-              onClose={() => setShowNotebook(false)}
-            />
-          )}
-        </>
-      )}
-    </ErrorBoundary>
-  );
-}
-
-export default App;+        }, 1000); //