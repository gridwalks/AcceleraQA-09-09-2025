import React from 'react';
import ReactDOM from 'react-dom';
import { act } from 'react-dom/test-utils';
import AdminScreen, { checkStorageHealth } from './AdminScreen';

jest.mock('./RAGConfigurationPage', () => () => <h2>My Documents</h2>);

jest.mock('../services/ragService', () => ({
  __esModule: true,
  default: {
    getStats: jest.fn().mockResolvedValue({ totalDocuments: 0, totalChunks: 0 }),
    runDiagnostics: jest.fn().mockResolvedValue({}),
    testConnection: jest.fn().mockResolvedValue({ success: true }),
    getDocuments: jest.fn().mockResolvedValue([]),
    generateRAGResponse: jest.fn(),
  }
}));

jest.mock('../services/neonService', () => ({
  __esModule: true,
  default: {
    getConversationStats: jest.fn().mockResolvedValue({}),
    isServiceAvailable: jest.fn().mockResolvedValue({ ok: true }),
  }
}));

jest.mock('../services/authService', () => ({
  __esModule: true,
  getToken: jest.fn().mockResolvedValue('token'),
  getTokenInfo: jest.fn().mockReturnValue({}),
}));

describe('checkStorageHealth', () => {
  it('returns unknown status when navigator storage is unavailable', async () => {
    const originalNavigator = global.navigator;
    // Simulate environment without navigator
    // @ts-ignore - override for testing
    global.navigator = undefined;

    const result = await checkStorageHealth();
    expect(result.status).toBe('unknown');

    // Restore navigator
    // @ts-ignore
    global.navigator = originalNavigator;
  });
});

describe('AdminScreen navigation', () => {
  let container;

  beforeEach(() => {
    container = document.createElement('div');
    document.body.appendChild(container);
  });

  afterEach(() => {
    document.body.removeChild(container);
    container = null;
  });

<<<<<<< HEAD
  it('renders RAG Configuration page when RAG Config tab is selected', async () => {
    const user = { roles: ['admin'], sub: 'test-user' };
=======
  it('renders My Documents page when My Documents tab is selected', async () => {
    const user = { roles: ['admin'] };
>>>>>>> 7370786e

    await act(async () => {
      ReactDOM.render(<AdminScreen user={user} onBack={() => {}} />, container);
    });

    const ragButton = Array.from(container.querySelectorAll('button')).find(btn =>
      btn.textContent && btn.textContent.includes('My Documents')
    );

    await act(async () => {
      ragButton.dispatchEvent(new MouseEvent('click', { bubbles: true }));
    });

    const heading = container.querySelector('h2');
    expect(heading && heading.textContent).toMatch(/My Documents/i);
  });

  it('calls onBack when back button is clicked', async () => {
    const user = { roles: ['admin'], sub: 'test-user' };
    const onBack = jest.fn();

    await act(async () => {
      ReactDOM.render(<AdminScreen user={user} onBack={onBack} />, container);
    });

    const backButton = Array.from(container.querySelectorAll('button')).find(btn =>
      btn.textContent && btn.textContent.includes('Back to App')
    );

    await act(async () => {
      backButton.dispatchEvent(new MouseEvent('click', { bubbles: true }));
    });

    expect(onBack).toHaveBeenCalled();
  });

  it('renders Token Usage tab when selected', async () => {
    const user = { roles: ['admin'], sub: 'test-user' };

    await act(async () => {
      ReactDOM.render(<AdminScreen user={user} onBack={() => {}} />, container);
    });

    const usageButton = Array.from(container.querySelectorAll('button')).find(btn =>
      btn.textContent && btn.textContent.includes('Token Usage')
    );

    await act(async () => {
      usageButton.dispatchEvent(new MouseEvent('click', { bubbles: true }));
    });

    const heading = container.querySelector('h3');
    expect(heading && heading.textContent).toMatch(/Token Usage/i);
  });
});<|MERGE_RESOLUTION|>--- conflicted
+++ resolved
@@ -59,13 +59,9 @@
     container = null;
   });
 
-<<<<<<< HEAD
+
   it('renders RAG Configuration page when RAG Config tab is selected', async () => {
     const user = { roles: ['admin'], sub: 'test-user' };
-=======
-  it('renders My Documents page when My Documents tab is selected', async () => {
-    const user = { roles: ['admin'] };
->>>>>>> 7370786e
 
     await act(async () => {
       ReactDOM.render(<AdminScreen user={user} onBack={() => {}} />, container);
