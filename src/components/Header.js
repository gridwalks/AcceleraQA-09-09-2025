// src/components/Header.js - UPDATED VERSION with cloud status and clear all button removed
import React, { memo, useMemo } from 'react';
import { LogOut, User, Shield, LifeBuoy, FileText, Menu } from 'lucide-react';
import { handleLogout } from '../services/authService';
import { hasAdminRole } from '../utils/auth';

const Header = memo(({ 
  user,
  isSaving = false,
  lastSaveTime = null,
  onShowAdmin,
  onOpenNotebook,
  onShowRAGConfig,
  onOpenSupport,
  onLogout
}) => {
  // Enhanced admin detection with debugging
  const isAdmin = useMemo(() => hasAdminRole(user), [user]);

  // Debug user object in development
  React.useEffect(() => {
    if (user && process.env.NODE_ENV === 'development') {
      console.log('=== HEADER USER DEBUG ===');
      console.log('Full user object:', user);
      console.log('User roles:', user.roles);
      console.log('User roles type:', typeof user.roles);
      console.log('Is array?:', Array.isArray(user.roles));
      console.log('Has admin role:', hasAdminRole(user));
      console.log('isAdmin result:', isAdmin);
      console.log('=========================');
    }
  }, [user, isAdmin]);

  const handleLogoutClick = async () => {
    try {
      await handleLogout();
      if (onLogout) {
        onLogout();
      }
    } catch (error) {
      console.error('Logout failed:', error);
    }
  };

  // Debug admin click handler
  const handleAdminClick = () => {
    console.log('Admin button clicked');
    console.log('onShowAdmin function:', typeof onShowAdmin);
    console.log('onShowAdmin exists:', !!onShowAdmin);
    
    if (onShowAdmin) {
      onShowAdmin();
    } else {
      console.error('onShowAdmin function not provided to Header component');
      alert('Admin function not available. Check console for details.');
    }
  };

  // Support handled by parent via onOpenSupport

  const displayName = user?.email || user?.name || 'User';
  const roleLabel = user?.roles?.length ? user.roles.join(', ') : null;
<<<<<<< HEAD
  const orgLabel = user?.organization || null;
=======
>>>>>>> 89b32010
  const [menuOpen, setMenuOpen] = React.useState(false);

  return (
    <header className="bg-gray-50 border-b border-gray-200">
      <div className="max-w-7xl mx-auto px-4 sm:px-6 lg:px-8">
        <div className="flex items-center h-16">
          <div className="flex-shrink-0">
            <img
              src="/AceleraQA_logo.png"
              alt="AcceleraQA logo"
              width="180"
              height="20"
            />
          </div>

          <div className="flex-1 px-4">
            <input
              type="text"
              placeholder="Search policies, SOPs, modules"
              className="w-full max-w-md mx-auto block px-4 py-2 border border-gray-300 rounded-md text-sm focus:outline-none focus:ring-2 focus:ring-blue-500"
            />
          </div>

          <div className="relative flex items-center space-x-4">
            {/* User Info */}
            <div className="flex items-center space-x-2 text-sm text-gray-700">
              <User className="h-4 w-4 text-gray-500" />
              <span className="hidden sm:block whitespace-nowrap">
                {displayName}
                {roleLabel
                  ? ` (${roleLabel}${orgLabel ? ` / ${orgLabel}` : ''})`
                  : orgLabel
                    ? ` (${orgLabel})`
                    : ''}
              </span>
            </div>
            {/* Menu toggle */}
            <button
              onClick={() => setMenuOpen((prev) => !prev)}
              className="p-2 rounded hover:bg-gray-100 focus:outline-none focus:ring-2 focus:ring-gray-300"
              aria-label="Toggle menu"
            >
              <Menu className="h-5 w-5 text-gray-700" />
            </button>

            {menuOpen && (
              <div className="absolute right-0 top-full mt-2 w-56 bg-white border border-gray-200 rounded-md shadow-lg py-1 z-50">
                {isAdmin && (
                  <button
                    onClick={() => {
                      handleAdminClick();
                      setMenuOpen(false);
                    }}
                    className="flex w-full items-center px-4 py-2 text-sm text-gray-700 hover:bg-gray-100"
                    aria-label="Access admin panel"
                  >
                    <Shield className="h-4 w-4 mr-2" />
                    Admin
                  </button>
                )}

                <button
                  onClick={() => {
                    onOpenNotebook();
                    setMenuOpen(false);
                  }}
                  className="flex w-full items-center px-4 py-2 text-sm text-gray-700 hover:bg-gray-100"
                  aria-label="Open notebook"
                >
                  <svg className="h-4 w-4 mr-2" fill="none" stroke="currentColor" viewBox="0 0 24 24">
                    <path strokeLinecap="round" strokeLinejoin="round" strokeWidth={2} d="M12 6.253v13m0-13C10.832 5.477 9.246 5 7.5 5S4.168 5.477 3 6.253v13C4.168 18.477 5.754 18 7.5 18s3.332.477 4.5 1.253m0-13C13.168 5.477 14.754 5 16.5 5c1.746 0 3.332.477 4.5 1.253v13C19.832 18.477 18.246 18 16.5 18c-1.746 0-3.332.477-4.5 1.253" />
                  </svg>
                  Open Notebook
                </button>

                <button
                  onClick={() => {
                    onShowRAGConfig();
                    setMenuOpen(false);
                  }}
                  className="flex w-full items-center px-4 py-2 text-sm text-gray-700 hover:bg-gray-100"
                  aria-label="Manage personal documents"
                >
                  <FileText className="h-4 w-4 mr-2" />
                  My Docs
                </button>

                <button
                  onClick={() => {
                    onOpenSupport();
                    setMenuOpen(false);
                  }}
                  className="flex w-full items-center px-4 py-2 text-sm text-gray-700 hover:bg-gray-100"
                  aria-label="Raise support request"
                >
                  <LifeBuoy className="h-4 w-4 mr-2" />
                  Support
                </button>

                <button
                  onClick={() => {
                    handleLogoutClick();
                    setMenuOpen(false);
                  }}
                  className="flex w-full items-center px-4 py-2 text-sm text-gray-700 hover:bg-gray-100"
                  aria-label="Sign out of AcceleraQA"
                >
                  <LogOut className="h-4 w-4 mr-2" />
                  Sign Out
                </button>
              </div>
            )}
          </div>
        </div>
      </div>
    </header>
  );
});

Header.displayName = 'Header';

export default Header;<|MERGE_RESOLUTION|>--- conflicted
+++ resolved
@@ -60,10 +60,9 @@
 
   const displayName = user?.email || user?.name || 'User';
   const roleLabel = user?.roles?.length ? user.roles.join(', ') : null;
-<<<<<<< HEAD
+
   const orgLabel = user?.organization || null;
-=======
->>>>>>> 89b32010
+
   const [menuOpen, setMenuOpen] = React.useState(false);
 
   return (
