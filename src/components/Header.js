// src/components/Header.js - UPDATED VERSION with cloud status and clear all button removed
import React, { memo, useMemo } from 'react';
import { LogOut, User, Shield, LifeBuoy } from 'lucide-react';
import { handleLogout } from '../services/authService';
import { hasAdminRole } from '../utils/auth';

const Header = memo(({ 
  user,
  isSaving = false,
  lastSaveTime = null,
  onShowAdmin,
  onOpenNotebook,
  onOpenSupport,
  onLogout
}) => {
  // Enhanced admin detection with debugging
  const isAdmin = useMemo(() => hasAdminRole(user), [user]);

  // Debug user object in development
  React.useEffect(() => {
    if (user && process.env.NODE_ENV === 'development') {
      console.log('=== HEADER USER DEBUG ===');
      console.log('Full user object:', user);
      console.log('User roles:', user.roles);
      console.log('User roles type:', typeof user.roles);
      console.log('Is array?:', Array.isArray(user.roles));
      console.log('Has admin role:', hasAdminRole(user));
      console.log('isAdmin result:', isAdmin);
      console.log('=========================');
    }
  }, [user, isAdmin]);

  const handleLogoutClick = async () => {
    try {
      await handleLogout();
      if (onLogout) {
        onLogout();
      }
    } catch (error) {
      console.error('Logout failed:', error);
    }
  };

  // Debug admin click handler
  const handleAdminClick = () => {
    console.log('Admin button clicked');
    console.log('onShowAdmin function:', typeof onShowAdmin);
    console.log('onShowAdmin exists:', !!onShowAdmin);
    
    if (onShowAdmin) {
      onShowAdmin();
    } else {
      console.error('onShowAdmin function not provided to Header component');
      alert('Admin function not available. Check console for details.');
    }
  };

<<<<<<< HEAD
  // Support handled by parent via onOpenSupport
=======
>>>>>>> a8bf4c1e

  const displayName = user?.email || user?.name || 'User';
  const roleLabel = user?.roles?.length ? user.roles.join(', ') : null;

  return (
    <header className="bg-gray-50 border-b border-gray-200">
      <div className="max-w-7xl mx-auto px-4 sm:px-6 lg:px-8">
        <div className="flex items-center h-16">
          <div className="flex-shrink-0">
            <img
              src="/AceleraQA_logo.png"
              alt="AcceleraQA logo"
              width="180"
              height="20"
            />
          </div>

          <div className="flex-1 px-4">
            <input
              type="text"
              placeholder="Search policies, SOPs, modules"
              className="w-full max-w-md mx-auto block px-4 py-2 border border-gray-300 rounded-md text-sm focus:outline-none focus:ring-2 focus:ring-blue-500"
            />
          </div>

          <div className="flex items-center space-x-4">
            {/* User Info */}
            <div className="flex items-center space-x-2 text-sm text-gray-700">
              <User className="h-4 w-4 text-gray-500" />
              <span className="hidden sm:block max-w-40 truncate">
                {displayName}
                {roleLabel ? ` (${roleLabel})` : ''}
              </span>
            </div>

            {/* Admin Button */}
            {isAdmin && (
              <button
                onClick={handleAdminClick}
                className="flex items-center space-x-2 px-3 py-2 bg-red-600 text-white rounded hover:bg-red-700 transition-colors focus:outline-none focus:ring-2 focus:ring-red-500"
                aria-label="Access admin panel"
                title="Administrative controls and system monitoring"
              >
                <Shield className="h-4 w-4" />
                <span className="hidden sm:block">Admin</span>
              </button>
            )}

            {/* Open Notebook */}
            <button
              onClick={onOpenNotebook}
              className="hidden sm:flex items-center space-x-2 px-3 py-2 bg-gray-200 rounded hover:bg-gray-300 transition-colors focus:outline-none focus:ring-2 focus:ring-gray-300 text-gray-700"
              aria-label="Open notebook"
            >
              <svg className="h-4 w-4" fill="none" stroke="currentColor" viewBox="0 0 24 24">
                <path strokeLinecap="round" strokeLinejoin="round" strokeWidth={2} d="M12 6.253v13m0-13C10.832 5.477 9.246 5 7.5 5S4.168 5.477 3 6.253v13C4.168 18.477 5.754 18 7.5 18s3.332.477 4.5 1.253m0-13C13.168 5.477 14.754 5 16.5 5c1.746 0 3.332.477 4.5 1.253v13C19.832 18.477 18.246 18 16.5 18c-1.746 0-3.332.477-4.5 1.253" />
              </svg>
              <span>Open Notebook</span>
            </button>

            {/* Support */}
            <button
              onClick={onOpenSupport}
<<<<<<< HEAD
=======

>>>>>>> a8bf4c1e
              className="flex items-center space-x-2 px-3 py-2 bg-blue-600 text-white rounded hover:bg-blue-700 transition-colors focus:outline-none focus:ring-2 focus:ring-blue-500"
              aria-label="Raise support request"
            >
              <LifeBuoy className="h-4 w-4" />
              <span className="hidden sm:block">Support</span>
            </button>

            {/* Logout */}
            <button
              onClick={handleLogoutClick}
              className="flex items-center space-x-2 px-3 py-2 text-gray-700 hover:text-gray-900 transition-colors focus:outline-none focus:ring-2 focus:ring-gray-300 rounded"
              aria-label="Sign out of AcceleraQA"
            >
              <LogOut className="h-4 w-4" />
              <span className="hidden sm:block">Sign Out</span>
            </button>
          </div>
        </div>
      </div>
    </header>
  );
});

Header.displayName = 'Header';

export default Header;<|MERGE_RESOLUTION|>--- conflicted
+++ resolved
@@ -55,10 +55,7 @@
     }
   };
 
-<<<<<<< HEAD
   // Support handled by parent via onOpenSupport
-=======
->>>>>>> a8bf4c1e
 
   const displayName = user?.email || user?.name || 'User';
   const roleLabel = user?.roles?.length ? user.roles.join(', ') : null;
@@ -122,10 +119,7 @@
             {/* Support */}
             <button
               onClick={onOpenSupport}
-<<<<<<< HEAD
-=======
 
->>>>>>> a8bf4c1e
               className="flex items-center space-x-2 px-3 py-2 bg-blue-600 text-white rounded hover:bg-blue-700 transition-colors focus:outline-none focus:ring-2 focus:ring-blue-500"
               aria-label="Raise support request"
             >
