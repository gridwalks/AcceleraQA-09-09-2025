--- conflicted
+++ resolved
@@ -1,9 +1,5 @@
 // Enhanced with Learning Suggestions
 import React, { memo, useState, useEffect, useRef, useMemo, useCallback } from 'react';
-<<<<<<< HEAD
-import * as pdfjsLib from 'pdfjs-dist/legacy/build/pdf';
-=======
->>>>>>> 8ec0650b
 import {
   Search,
   ChevronRight,
@@ -28,26 +24,16 @@
 import { combineMessagesIntoConversations, mergeCurrentAndStoredMessages } from '../utils/messageUtils';
 import ragService from '../services/ragService';
 
-
 const createInitialViewerState = () => ({
   isOpen: false,
   title: '',
-<<<<<<< HEAD
   filename: '',
   contentType: '',
   allowDownload: false,
-  downloadUrl: '',
-  contentBytes: null,
-=======
   url: '',
-  filename: '',
-  contentType: '',
-  allowDownload: false,
->>>>>>> 8ec0650b
 });
 
 const ResourcesView = memo(({ currentResources = [], user, onSuggestionsUpdate, onAddResource, messages = [], thirtyDayMessages = [], onConversationSelect }) => {
-
   const [searchTerm, setSearchTerm] = useState('');
   const [filteredResources, setFilteredResources] = useState(currentResources);
   const [conversationSearchTerm, setConversationSearchTerm] = useState('');
@@ -63,6 +49,7 @@
   const [showToast, setShowToast] = useState(false);
   const [downloadingResourceId, setDownloadingResourceId] = useState(null);
   const toastTimeoutRef = useRef(null);
+
   const [viewerState, setViewerState] = useState(() => createInitialViewerState());
   const [isViewerLoading, setIsViewerLoading] = useState(false);
   const [viewerError, setViewerError] = useState(null);
@@ -75,22 +62,16 @@
   }, [messages, thirtyDayMessages]);
 
   const filteredConversations = useMemo(() => {
-    if (!conversationSearchTerm.trim()) {
-      return conversations;
-    }
-
+    if (!conversationSearchTerm.trim()) return conversations;
     const term = conversationSearchTerm.trim().toLowerCase();
     return conversations.filter(conv =>
-      (conv.userContent && typeof conv.userContent === 'string' && conv.userContent.toLowerCase().includes(term)) ||
-      (conv.aiContent && typeof conv.aiContent === 'string' && conv.aiContent.toLowerCase().includes(term))
+      (typeof conv.userContent === 'string' && conv.userContent.toLowerCase().includes(term)) ||
+      (typeof conv.aiContent === 'string' && conv.aiContent.toLowerCase().includes(term))
     );
   }, [conversations, conversationSearchTerm]);
 
   const getResourceKey = useCallback((resource, index = 0) => {
-    if (!resource) {
-      return `resource-${index}`;
-    }
-
+    if (!resource) return `resource-${index}`;
     return (
       resource.id ||
       resource?.metadata?.documentId ||
@@ -102,9 +83,7 @@
   }, []);
 
   const decodeBase64ToUint8Array = useCallback((base64) => {
-    if (!base64) {
-      return null;
-    }
+    if (!base64) return null;
 
     const atobFn =
       (typeof window !== 'undefined' && typeof window.atob === 'function')
@@ -132,25 +111,11 @@
   }, []);
 
   const createObjectUrlFromBlob = useCallback((blob) => {
-    if (!blob) {
-      return null;
-    }
+    if (!blob) return null;
 
     const urlFactory = (() => {
       if (typeof window !== 'undefined' && window.URL && typeof window.URL.createObjectURL === 'function') {
         return window.URL;
-<<<<<<< HEAD
-      }
-      if (typeof URL !== 'undefined' && typeof URL.createObjectURL === 'function') {
-        return URL;
-      }
-      return null;
-    })();
-
-    if (!urlFactory) {
-      console.error('Object URL API is not available; unable to preview document.');
-      return null;
-=======
       }
       if (typeof URL !== 'undefined' && typeof URL.createObjectURL === 'function') {
         return URL;
@@ -188,43 +153,10 @@
       } catch (error) {
         console.warn('Failed to revoke active object URL:', error);
       }
->>>>>>> 8ec0650b
-    }
-    activeObjectUrlRef.current = null;
-
-<<<<<<< HEAD
-    try {
-      const objectUrl = urlFactory.createObjectURL(blob);
-      const revoke = () => {
-        try {
-          urlFactory.revokeObjectURL(objectUrl);
-        } catch (revokeError) {
-          console.warn('Failed to revoke object URL:', revokeError);
-        }
-      };
-
-      return { url: objectUrl, revoke };
-    } catch (error) {
-      console.error('Failed to create object URL for document blob:', error);
-      return null;
-    }
-  }, []);
-
-  const revokeActiveObjectUrl = useCallback(() => {
-    if (activeObjectUrlRef.current?.revoke) {
-      try {
-        activeObjectUrlRef.current.revoke();
-      } catch (error) {
-        console.warn('Failed to revoke active object URL:', error);
-      }
     }
     activeObjectUrlRef.current = null;
   }, []);
 
-=======
-  }, []);
-
->>>>>>> 8ec0650b
   const closeDocumentViewer = useCallback(() => {
     viewerRequestRef.current += 1;
     revokeActiveObjectUrl();
@@ -238,13 +170,7 @@
   }, [revokeActiveObjectUrl]);
 
   useEffect(() => {
-    if (!viewerState.isOpen) {
-      return undefined;
-    }
-
-    if (typeof window === 'undefined') {
-      return undefined;
-    }
+    if (!viewerState.isOpen || typeof window === 'undefined') return undefined;
 
     const handleKeyDown = (event) => {
       if (event.key === 'Escape') {
@@ -254,40 +180,36 @@
     };
 
     window.addEventListener('keydown', handleKeyDown);
-
-    return () => {
-      window.removeEventListener('keydown', handleKeyDown);
-    };
+    return () => window.removeEventListener('keydown', handleKeyDown);
   }, [viewerState.isOpen, closeDocumentViewer]);
 
-  // Load learning suggestions on component mount and user change
+  // Load learning suggestions on mount/user change
   useEffect(() => {
     if (FEATURE_FLAGS.ENABLE_AI_SUGGESTIONS && user?.sub) {
       loadLearningSuggestions();
     }
   }, [user]);
 
-  // Filter resources based on search term
+  // Filter resources
   useEffect(() => {
     if (!searchTerm.trim()) {
       setFilteredResources(currentResources);
-    } else {
-      const term = searchTerm.trim().toLowerCase();
-      const filtered = currentResources.filter(resource => {
-        if (!resource) return false;
-        const fields = [
-          resource.title,
-          resource.type,
-          resource.description,
-          resource.origin,
-          resource.location,
-          resource.tag,
-        ];
-
-        return fields.some(value => typeof value === 'string' && value.toLowerCase().includes(term));
-      });
-      setFilteredResources(filtered);
-    }
+      return;
+    }
+    const term = searchTerm.trim().toLowerCase();
+    const filtered = currentResources.filter(resource => {
+      if (!resource) return false;
+      const fields = [
+        resource.title,
+        resource.type,
+        resource.description,
+        resource.origin,
+        resource.location,
+        resource.tag,
+      ];
+      return fields.some(v => typeof v === 'string' && v.toLowerCase().includes(term));
+    });
+    setFilteredResources(filtered);
   }, [currentResources, searchTerm]);
 
   const loadLearningSuggestions = async () => {
@@ -295,14 +217,9 @@
 
     setIsLoadingSuggestions(true);
     try {
-      console.log('Loading learning suggestions for user:', user.sub);
       const suggestions = await learningSuggestionsService.getLearningSuggestions(user.sub);
       setLearningSuggestions(suggestions);
-      
-      // Notify parent component about suggestions
-      if (onSuggestionsUpdate) {
-        onSuggestionsUpdate(suggestions);
-      }
+      onSuggestionsUpdate?.(suggestions);
     } catch (error) {
       console.error('Error loading learning suggestions:', error);
       setLearningSuggestions([]);
@@ -311,18 +228,11 @@
     }
   };
 
-  const handleSearchChange = (e) => {
-    setSearchTerm(e.target.value);
-  };
-
-  const toggleSection = (section) => {
-    setOpenSections(prev => ({ ...prev, [section]: !prev[section] }));
-  };
+  const handleSearchChange = (e) => setSearchTerm(e.target.value);
+  const toggleSection = (section) => setOpenSections(prev => ({ ...prev, [section]: !prev[section] }));
 
   const handleResourceClick = useCallback(async (resource, index = 0) => {
-    if (!resource) {
-      return;
-    }
+    if (!resource) return;
 
     const requestId = viewerRequestRef.current + 1;
     viewerRequestRef.current = requestId;
@@ -343,21 +253,11 @@
       setViewerState({
         isOpen: true,
         title: fallbackTitle,
-<<<<<<< HEAD
         filename: fallbackFilename,
         contentType,
         allowDownload: true,
-        downloadUrl: resolvedUrl,
-        contentBytes: null,
+        url: resolvedUrl,
       });
-      setViewerError('This document needs to be opened outside the app. Use the download button to view it.');
-=======
-        url: resolvedUrl,
-        filename: fallbackFilename,
-        contentType,
-        allowDownload: true,
-      });
->>>>>>> 8ec0650b
       setIsViewerLoading(false);
       return;
     }
@@ -370,18 +270,10 @@
       setViewerState({
         isOpen: true,
         title: fallbackTitle,
-<<<<<<< HEAD
         filename: fallbackFilename,
         contentType,
         allowDownload: false,
-        downloadUrl: '',
-        contentBytes: null,
-=======
         url: '',
-        filename: fallbackFilename,
-        contentType,
-        allowDownload: false,
->>>>>>> 8ec0650b
       });
       setViewerError('This resource does not include a downloadable document.');
       setIsViewerLoading(false);
@@ -392,7 +284,7 @@
     if (typeof window !== 'undefined') {
       try {
         pendingWindow = window.open('', '_blank', 'noopener');
-        if (pendingWindow && pendingWindow.document) {
+        if (pendingWindow?.document) {
           pendingWindow.document.write(
             '<!DOCTYPE html><html><head><title>Preparing document...</title></head>' +
               '<body style="font-family: system-ui, -apple-system, BlinkMacSystemFont, &quot;Segoe UI&quot;, sans-serif; padding: 16px;">' +
@@ -412,56 +304,20 @@
     setViewerState({
       isOpen: true,
       title: fallbackTitle,
-<<<<<<< HEAD
-      filename: fallbackFilename,
-      contentType,
-      allowDownload: false,
-      downloadUrl: '',
-      contentBytes: null,
-=======
       url: '',
       filename: fallbackFilename,
       contentType,
       allowDownload: false,
->>>>>>> 8ec0650b
     });
 
     try {
       const response = await ragService.downloadDocument({ documentId, fileId });
-      if (viewerRequestRef.current !== requestId) {
-        return;
-      }
-
-      if (!response) {
-        throw new Error('No response received from download request');
-      }
-
-<<<<<<< HEAD
-      const rawDownloadUrl = typeof response.downloadUrl === 'string' ? response.downloadUrl.trim() : '';
-      const base64Content = typeof response.content === 'string' ? response.content.trim() : '';
-      const resolvedContentType = response.contentType || contentType || 'application/octet-stream';
-
-      let downloadUrl = rawDownloadUrl;
-
-      if (!base64Content) {
-        setViewerState({
-          isOpen: true,
-          title: fallbackTitle,
-          filename: response.filename || fallbackFilename,
-          contentType: resolvedContentType,
-          allowDownload: Boolean(downloadUrl),
-          downloadUrl,
-          contentBytes: null,
-        });
-        setViewerError('We were unable to retrieve a preview for this document. Use the download option to open it.');
-=======
+      if (viewerRequestRef.current !== requestId) return;
+      if (!response) throw new Error('No response received from download request');
+
       const responseUrl = typeof response.downloadUrl === 'string' ? response.downloadUrl.trim() : '';
 
       if (responseUrl) {
-        if (viewerRequestRef.current !== requestId) {
-          return;
-        }
-
         setViewerState({
           isOpen: true,
           title: fallbackTitle,
@@ -470,44 +326,18 @@
           contentType: response.contentType || contentType,
           allowDownload: true,
         });
->>>>>>> 8ec0650b
         setIsViewerLoading(false);
         return;
       }
 
+      // Fallback: backend returned base64 content; build a blob URL
+      const base64Content = typeof response.content === 'string' ? response.content.trim() : '';
       const byteArray = decodeBase64ToUint8Array(base64Content);
-      if (!byteArray) {
-        throw new Error('Unable to decode document content');
-      }
-
-<<<<<<< HEAD
-      if (!downloadUrl) {
-        const blob = new Blob([byteArray], { type: resolvedContentType || 'application/octet-stream' });
-        const objectUrlResult = createObjectUrlFromBlob(blob);
-        if (!objectUrlResult) {
-          console.warn('Unable to create object URL for document download.');
-        } else if (viewerRequestRef.current !== requestId) {
-          objectUrlResult.revoke();
-          return;
-        } else {
-          activeObjectUrlRef.current = objectUrlResult;
-          downloadUrl = objectUrlResult.url;
-        }
-      }
-
-      setViewerState({
-        isOpen: true,
-        title: fallbackTitle,
-        filename: response.filename || fallbackFilename,
-        contentType: resolvedContentType,
-        allowDownload: Boolean(downloadUrl),
-        downloadUrl,
-        contentBytes: byteArray,
-=======
+      if (!byteArray) throw new Error('Unable to decode document content');
+
+      const blob = new Blob([byteArray], { type: response.contentType || contentType || 'application/octet-stream' });
       const objectUrlResult = createObjectUrlFromBlob(blob);
-      if (!objectUrlResult) {
-        throw new Error('Unable to create object URL for document');
-      }
+      if (!objectUrlResult) throw new Error('Unable to create object URL for document');
 
       if (viewerRequestRef.current !== requestId) {
         objectUrlResult.revoke();
@@ -523,16 +353,11 @@
         filename: response.filename || fallbackFilename,
         contentType: response.contentType || contentType,
         allowDownload: true,
->>>>>>> 8ec0650b
       });
       setIsViewerLoading(false);
     } catch (error) {
       if (pendingWindow && !pendingWindow.closed) {
-        try {
-          pendingWindow.close();
-        } catch (closeError) {
-          console.warn('Failed to close pending window after error:', closeError);
-        }
+        try { pendingWindow.close(); } catch (closeError) { console.warn('Failed to close pending window after error:', closeError); }
       }
       console.error('Failed to open resource document:', error);
       if (viewerRequestRef.current === requestId) {
@@ -540,30 +365,19 @@
         setIsViewerLoading(false);
       }
     } finally {
-      setDownloadingResourceId(current => (current === resourceKey ? null : current));
-    }
-<<<<<<< HEAD
+      setDownloadingResourceId((current) => (current === resourceKey ? null : current));
+    }
   }, [createObjectUrlFromBlob, decodeBase64ToUint8Array, getResourceKey, revokeActiveObjectUrl]);
-=======
-  }, [createObjectUrlFromBlob, decodeBase64ToBlob, getResourceKey, revokeActiveObjectUrl]);
->>>>>>> 8ec0650b
 
   const handleSuggestionClick = (suggestion) => {
-    // For AI-generated suggestions, we might need to search for actual resources
-    // or provide more detailed information
-    console.log('Learning suggestion clicked:', suggestion);
-    
-    // You could implement a modal with more details or search for related resources
-    if (suggestion.url) {
+    if (suggestion?.url) {
       window.open(suggestion.url, '_blank', 'noopener,noreferrer');
     }
   };
 
   const handleAdd = (item) => {
     if (!item) return;
-    if (onAddResource) {
-      onAddResource(item);
-    }
+    onAddResource?.(item);
     const id = item.url || item.id || item.title;
     setAddedResources(prev => {
       const newSet = new Set(prev);
@@ -571,18 +385,12 @@
       return newSet;
     });
     setShowToast(true);
-    if (toastTimeoutRef.current) {
-      clearTimeout(toastTimeoutRef.current);
-    }
+    if (toastTimeoutRef.current) clearTimeout(toastTimeoutRef.current);
     toastTimeoutRef.current = setTimeout(() => setShowToast(false), 2000);
   };
 
   useEffect(() => {
-    return () => {
-      if (toastTimeoutRef.current) {
-        clearTimeout(toastTimeoutRef.current);
-      }
-    };
+    return () => { if (toastTimeoutRef.current) clearTimeout(toastTimeoutRef.current); };
   }, []);
 
   const getDifficultyColor = (difficulty) => {
@@ -845,28 +653,22 @@
           )}
         </div>
       </div>
+
       {showToast && (
         <div className="fixed bottom-4 right-4 bg-green-600 text-white text-sm px-3 py-2 rounded shadow-lg z-50">
           Added to Notebook
         </div>
       )}
+
       <DocumentViewer
         isOpen={viewerState.isOpen}
         title={viewerState.title}
-<<<<<<< HEAD
-=======
         url={viewerState.url}
->>>>>>> 8ec0650b
         contentType={viewerState.contentType}
         filename={viewerState.filename}
         isLoading={isViewerLoading}
         error={viewerError}
         allowDownload={viewerState.allowDownload}
-<<<<<<< HEAD
-        downloadUrl={viewerState.downloadUrl}
-        contentBytes={viewerState.contentBytes}
-=======
->>>>>>> 8ec0650b
         onClose={closeDocumentViewer}
       />
     </div>
@@ -876,175 +678,17 @@
 const DocumentViewer = ({
   isOpen,
   title,
-<<<<<<< HEAD
-=======
   url,
->>>>>>> 8ec0650b
   contentType,
   isLoading,
   onClose,
   filename,
   error,
   allowDownload,
-<<<<<<< HEAD
-  downloadUrl,
-  contentBytes,
 }) => {
-  const [renderError, setRenderError] = useState(null);
-  const [textPreview, setTextPreview] = useState('');
-  const [isRenderingPdf, setIsRenderingPdf] = useState(false);
-  const pdfContainerRef = useRef(null);
-
-  useEffect(() => {
-    if (!isOpen) {
-      setRenderError(null);
-      setTextPreview('');
-      setIsRenderingPdf(false);
-      if (pdfContainerRef.current) {
-        pdfContainerRef.current.innerHTML = '';
-      }
-    }
-  }, [isOpen]);
-
-=======
-}) => {
->>>>>>> 8ec0650b
-  if (!isOpen) {
-    return null;
-  }
+  if (!isOpen) return null;
 
   const safeTitle = title || 'Document';
-<<<<<<< HEAD
-  const normalizedType = (contentType || '').toLowerCase();
-  const contentLength = typeof contentBytes === 'object' && contentBytes !== null && typeof contentBytes.length === 'number'
-    ? contentBytes.length
-    : 0;
-  const hasBinaryContent = contentLength > 0;
-  const isPdf = hasBinaryContent && normalizedType.includes('pdf');
-  const isTextLike = hasBinaryContent && (
-    normalizedType.startsWith('text/') ||
-    normalizedType.includes('json') ||
-    normalizedType.includes('xml') ||
-    normalizedType.includes('csv') ||
-    normalizedType.includes('yaml') ||
-    normalizedType.includes('markdown')
-  );
-
-  useEffect(() => {
-    if (!isOpen || isLoading) {
-      return undefined;
-    }
-
-    setRenderError(null);
-    setTextPreview('');
-
-    if (pdfContainerRef.current) {
-      pdfContainerRef.current.innerHTML = '';
-    }
-
-    if (!hasBinaryContent) {
-      setIsRenderingPdf(false);
-      return undefined;
-    }
-
-    if (isPdf) {
-      if (typeof window === 'undefined' || typeof document === 'undefined') {
-        setRenderError('PDF previews are not available in this environment. Please download the document to view it.');
-        setIsRenderingPdf(false);
-        return undefined;
-      }
-
-      let cancelled = false;
-      setIsRenderingPdf(true);
-
-      const loadingTask = pdfjsLib.getDocument({ data: contentBytes, disableWorker: true });
-
-      loadingTask.promise.then(async (pdf) => {
-        if (cancelled) {
-          return;
-        }
-
-        const container = pdfContainerRef.current;
-        if (!container) {
-          return;
-        }
-
-        for (let pageNumber = 1; pageNumber <= pdf.numPages; pageNumber += 1) {
-          if (cancelled) {
-            break;
-          }
-
-          const page = await pdf.getPage(pageNumber);
-          const viewport = page.getViewport({ scale: 1.2 });
-          const canvas = document.createElement('canvas');
-          canvas.className = 'mb-6 max-w-full border border-gray-200 bg-white shadow-sm rounded';
-          const context = canvas.getContext('2d');
-
-          if (!context) {
-            throw new Error('Canvas 2D context is not available.');
-          }
-
-          canvas.height = viewport.height;
-          canvas.width = viewport.width;
-          container.appendChild(canvas);
-          await page.render({ canvasContext: context, viewport }).promise;
-        }
-
-        if (!cancelled) {
-          setIsRenderingPdf(false);
-        }
-      }).catch((renderErr) => {
-        if (cancelled) {
-          return;
-        }
-        console.error('Failed to render PDF preview:', renderErr);
-        setRenderError('We were unable to render a preview for this PDF. Please download the document to view it.');
-        setIsRenderingPdf(false);
-      });
-
-      return () => {
-        cancelled = true;
-        loadingTask.destroy?.();
-        if (pdfContainerRef.current) {
-          pdfContainerRef.current.innerHTML = '';
-        }
-      };
-    }
-
-    setIsRenderingPdf(false);
-
-    if (isTextLike) {
-      try {
-        if (typeof TextDecoder === 'undefined') {
-          throw new Error('TextDecoder is not available.');
-        }
-        const decoder = new TextDecoder('utf-8', { fatal: false });
-        let text = decoder.decode(contentBytes);
-        const MAX_LENGTH = 200000;
-        if (text.length > MAX_LENGTH) {
-          text = `${text.slice(0, MAX_LENGTH)}\n\n… Preview truncated. Download the document to view the remaining content.`;
-        }
-        setTextPreview(text);
-      } catch (decodeError) {
-        console.error('Failed to decode text document:', decodeError);
-        setRenderError('We were unable to display this text document. Please download the file to view it.');
-      }
-      return undefined;
-    }
-
-    setRenderError('This file type is not currently supported for inline preview. Please download the document to view it.');
-    return undefined;
-  }, [contentBytes, hasBinaryContent, isLoading, isOpen, isPdf, isTextLike]);
-
-  const displayError = error || renderError;
-  const effectiveDownloadUrl = allowDownload && !isLoading && downloadUrl ? downloadUrl : '';
-  const isObjectUrl = typeof effectiveDownloadUrl === 'string' && effectiveDownloadUrl.startsWith('blob:');
-  const downloadLinkProps = isObjectUrl ? {} : { target: '_blank', rel: 'noopener noreferrer' };
-  const showPdfPreview = !displayError && !isLoading && isPdf;
-  const showTextPreview = !displayError && !isLoading && isTextLike && Boolean(textPreview);
-  const showUnsupportedMessage = !displayError && !isLoading && hasBinaryContent && !isPdf && !isTextLike;
-=======
->>>>>>> 8ec0650b
 
   return (
     <div
@@ -1053,7 +697,7 @@
       role="presentation"
     >
       <div
-        className="relative flex h-full max-h-[85vh] w-full max-w-5xl flex-col overflow-hidden rounded-xl border border-gray-200 bg-white shadow-2xl"
+        className="relative flex h-full max-h:[85vh] max-h-[85vh] w-full max-w-5xl flex-col overflow-hidden rounded-xl border border-gray-200 bg-white shadow-2xl"
         onClick={(event) => event.stopPropagation()}
         role="dialog"
         aria-modal="true"
@@ -1063,34 +707,19 @@
           <div className="pr-4">
             <p className="text-xs font-semibold uppercase tracking-wide text-gray-500">Document Viewer</p>
             <h2 className="text-lg font-semibold text-gray-900">{safeTitle}</h2>
-            {contentType ? (
-              <p className="mt-1 text-xs text-gray-500">{contentType}</p>
-            ) : null}
+            {contentType ? <p className="mt-1 text-xs text-gray-500">{contentType}</p> : null}
           </div>
           <div className="flex items-center space-x-3">
-<<<<<<< HEAD
-            {effectiveDownloadUrl ? (
-              <a
-                href={effectiveDownloadUrl}
-                download={filename || true}
-                className="inline-flex items-center space-x-2 rounded-lg border border-gray-300 bg-white px-4 py-2 text-sm font-medium text-gray-700 shadow-sm transition-colors hover:bg-gray-50 focus:outline-none focus:ring-2 focus:ring-purple-500 focus:ring-offset-2"
-                {...downloadLinkProps}
-=======
             {allowDownload && url && !isLoading && (
               <a
                 href={url}
                 download={filename || true}
                 className="inline-flex items-center space-x-2 rounded-lg border border-gray-300 bg-white px-4 py-2 text-sm font-medium text-gray-700 shadow-sm transition-colors hover:bg-gray-50 focus:outline-none focus:ring-2 focus:ring-purple-500 focus:ring-offset-2"
->>>>>>> 8ec0650b
               >
                 <Download className="h-4 w-4" />
                 <span>Download</span>
               </a>
-<<<<<<< HEAD
-            ) : null}
-=======
             )}
->>>>>>> 8ec0650b
             <button
               type="button"
               onClick={onClose}
@@ -1101,24 +730,13 @@
             </button>
           </div>
         </div>
+
         <div className="flex-1 overflow-hidden bg-gray-50">
           {isLoading ? (
             <div className="flex h-full flex-col items-center justify-center space-y-3 text-gray-500">
               <Loader2 className="h-8 w-8 animate-spin" />
               <p className="text-sm font-medium">Loading document...</p>
             </div>
-<<<<<<< HEAD
-          ) : displayError ? (
-            <div className="flex h-full flex-col items-center justify-center space-y-3 px-6 text-center text-gray-600">
-              <AlertCircle className="h-10 w-10 text-amber-500" />
-              <p className="text-sm">{displayError}</p>
-              {effectiveDownloadUrl ? (
-                <a
-                  href={effectiveDownloadUrl}
-                  download={filename || true}
-                  className="inline-flex items-center space-x-2 rounded-lg border border-gray-300 bg-white px-4 py-2 text-sm font-medium text-gray-700 shadow-sm transition-colors hover:bg-gray-50 focus:outline-none focus:ring-2 focus:ring-purple-500 focus:ring-offset-2"
-                  {...downloadLinkProps}
-=======
           ) : error ? (
             <div className="flex h-full flex-col items-center justify-center space-y-3 px-6 text-center text-gray-600">
               <AlertCircle className="h-10 w-10 text-amber-500" />
@@ -1128,59 +746,14 @@
                   href={url}
                   download={filename || true}
                   className="inline-flex items-center space-x-2 rounded-lg border border-gray-300 bg-white px-4 py-2 text-sm font-medium text-gray-700 shadow-sm transition-colors hover:bg-gray-50 focus:outline-none focus:ring-2 focus:ring-purple-500 focus:ring-offset-2"
->>>>>>> 8ec0650b
                 >
                   <Download className="h-4 w-4" />
                   <span>Download document</span>
                 </a>
-<<<<<<< HEAD
-              ) : null}
-            </div>
-          ) : showPdfPreview ? (
-            <div className="relative h-full overflow-auto bg-gray-100">
-              {isRenderingPdf && (
-                <div className="absolute inset-0 z-10 flex items-center justify-center space-x-3 bg-gray-100/70 text-gray-600">
-                  <Loader2 className="h-6 w-6 animate-spin" />
-                  <span className="text-sm font-medium">Rendering preview...</span>
-                </div>
-              )}
-              <div
-                ref={pdfContainerRef}
-                className={`mx-auto max-w-full p-6 ${isRenderingPdf ? 'opacity-0' : 'opacity-100'} transition-opacity`}
-              />
-            </div>
-          ) : showTextPreview ? (
-            <div className="h-full overflow-auto bg-white px-6 py-5">
-              <pre className="whitespace-pre-wrap break-words font-mono text-sm leading-relaxed text-gray-800">
-                {textPreview}
-              </pre>
-            </div>
-          ) : showUnsupportedMessage ? (
-            <div className="flex h-full flex-col items-center justify-center space-y-3 px-6 text-center text-gray-600">
-              <AlertCircle className="h-10 w-10 text-amber-500" />
-              <p className="text-sm">This document type cannot be previewed yet. Please download it to view the contents.</p>
-              {effectiveDownloadUrl ? (
-                <a
-                  href={effectiveDownloadUrl}
-                  download={filename || true}
-                  className="inline-flex items-center space-x-2 rounded-lg border border-gray-300 bg-white px-4 py-2 text-sm font-medium text-gray-700 shadow-sm transition-colors hover:bg-gray-50 focus:outline-none focus:ring-2 focus:ring-purple-500 focus:ring-offset-2"
-                  {...downloadLinkProps}
-                >
-                  <Download className="h-4 w-4" />
-                  <span>Download document</span>
-                </a>
-              ) : null}
-            </div>
-=======
               )}
             </div>
           ) : url ? (
-            <iframe
-              title={safeTitle}
-              src={url}
-              className="h-full w-full border-0 bg-white"
-            />
->>>>>>> 8ec0650b
+            <iframe title={safeTitle} src={url} className="h-full w-full border-0 bg-white" />
           ) : (
             <div className="flex h-full flex-col items-center justify-center space-y-3 text-gray-500">
               <FileText className="h-10 w-10 text-gray-300" />
@@ -1244,17 +817,15 @@
               {isAdded ? <Check className="h-4 w-4" /> : <BookmarkPlus className="h-4 w-4" />}
             </button>
             <ChevronRight
-              className={`h-4 w-4 text-gray-400 group-hover:text-purple-600 transition-all flex-shrink-0 ${
-                isHovered ? 'translate-x-1' : ''
-              }`}
+              className={`h-4 w-4 text-gray-400 group-hover:text-purple-600 transition-all flex-shrink-0 ${isHovered ? 'translate-x-1' : ''}`}
             />
           </div>
         </div>
-        
+
         <h4 className="font-semibold text-gray-900 group-hover:text-purple-800 mb-2 leading-snug">
           {suggestion.title}
         </h4>
-        
+
         <p className="text-sm text-gray-600 mb-3 line-clamp-2">
           {suggestion.description}
         </p>
@@ -1265,7 +836,7 @@
             <p className="text-xs text-gray-600 mt-1">{suggestion.objective}</p>
           </div>
         )}
-        
+
         <div className="flex items-center justify-between">
           <div className="flex items-center space-x-2">
             {suggestion.difficulty && (
@@ -1280,11 +851,7 @@
                   {[...Array(5)].map((_, i) => (
                     <div
                       key={i}
-                      className={`w-2 h-2 rounded-full ${
-                        i < Math.round(suggestion.relevanceScore / 2)
-                          ? 'bg-purple-400'
-                          : 'bg-gray-200'
-                      }`}
+                      className={`w-2 h-2 rounded-full ${i < Math.round(suggestion.relevanceScore / 2) ? 'bg-purple-400' : 'bg-gray-200'}`}
                     />
                   ))}
                 </div>
@@ -1293,9 +860,7 @@
           </div>
 
           {suggestion.isPersonalized && (
-            <span className="text-xs text-purple-600 font-medium">
-              Personalized
-            </span>
+            <span className="text-xs text-purple-600 font-medium">Personalized</span>
           )}
         </div>
 
@@ -1312,10 +877,7 @@
               <ExternalLink className="h-3 w-3" />
             </a>
             {suggestion.linkedResourceTitle && (
-              <span
-                className="ml-2 text-[11px] text-gray-500 truncate max-w-[150px]"
-                title={suggestion.linkedResourceTitle}
-              >
+              <span className="ml-2 text-[11px] text-gray-500 truncate max-w-[150px]" title={suggestion.linkedResourceTitle}>
                 {suggestion.linkedResourceTitle}
               </span>
             )}
@@ -1326,7 +888,7 @@
   );
 });
 
-// Individual resource card component (existing)
+// Individual resource card component
 const ResourceCard = memo(({ resource, onClick, colorClass, onAdd, isAdded, isDownloading = false }) => {
   const [isHovered, setIsHovered] = useState(false);
   const badgeClass = colorClass || 'bg-gray-100 text-gray-800 border-gray-200';
@@ -1343,11 +905,7 @@
 
   let hostname = '';
   if (directUrl) {
-    try {
-      hostname = new URL(directUrl).hostname;
-    } catch (error) {
-      hostname = directUrl;
-    }
+    try { hostname = new URL(directUrl).hostname; } catch { hostname = directUrl; }
   } else if (hasDownloadReference) {
     hostname = metadata.filename || metadata.documentTitle || resource?.title || 'Open document';
   }
@@ -1364,23 +922,13 @@
           event.preventDefault();
           return;
         }
-        if (typeof onClick === 'function') {
-          onClick();
-        }
+        onClick?.();
       }}
       role="button"
       tabIndex={0}
       onKeyDown={(e) => {
-        if (isDownloadingActive) {
-          e.preventDefault();
-          return;
-        }
-        if (e.key === 'Enter' || e.key === ' ') {
-          e.preventDefault();
-          if (typeof onClick === 'function') {
-            onClick();
-          }
-        }
+        if (isDownloadingActive) { e.preventDefault(); return; }
+        if (e.key === 'Enter' || e.key === ' ') { e.preventDefault(); onClick?.(); }
       }}
       aria-disabled={isDownloadingActive}
     >
@@ -1388,9 +936,7 @@
         <div className="flex items-start justify-between">
           <div className="flex-1 min-w-0">
             <div className="flex items-center space-x-2 mb-3">
-              <span
-                className={`text-xs font-semibold uppercase tracking-wide px-2 py-1 rounded-full border ${badgeClass}`}
-              >
+              <span className={`text-xs font-semibold uppercase tracking-wide px-2 py-1 rounded-full border ${badgeClass}`}>
                 {resource.type || 'Resource'}
               </span>
             </div>
@@ -1407,21 +953,13 @@
               <div className="flex items-center space-x-2">
                 {hasUrl ? (
                   <>
-                    {isDownloadingActive ? (
-                      <Loader2 className="h-3 w-3 animate-spin" />
-                    ) : (
-                      <ExternalLink className="h-3 w-3" />
-                    )}
-                    <span className="truncate">
-                      {hostname || (hasDownloadReference ? 'Open document' : '')}
-                    </span>
+                    {isDownloadingActive ? <Loader2 className="h-3 w-3 animate-spin" /> : <ExternalLink className="h-3 w-3" />}
+                    <span className="truncate">{hostname || (hasDownloadReference ? 'Open document' : '')}</span>
                   </>
                 ) : (
                   <>
                     <FileText className="h-3 w-3" />
-                    <span className="truncate">
-                      {resource.location || resource.origin || 'Stored in workspace'}
-                    </span>
+                    <span className="truncate">{resource.location || resource.origin || 'Stored in workspace'}</span>
                   </>
                 )}
               </div>
@@ -1443,14 +981,10 @@
             >
               {isAdded ? <Check className="h-4 w-4" /> : <BookmarkPlus className="h-4 w-4" />}
             </button>
-            <ChevronRight
-              className={`h-4 w-4 text-gray-400 group-hover:text-black transition-all flex-shrink-0 ${
-                isHovered ? 'translate-x-1' : ''
-              }`}
-            />
+            <ChevronRight className={`h-4 w-4 text-gray-400 group-hover:text-black transition-all flex-shrink-0 ${isHovered ? 'translate-x-1' : ''}`} />
           </div>
         </div>
-        
+
         {/* Progress indicator for known long resources */}
         {resource.type === 'Guideline' && (
           <div className="mt-3 pt-2 border-t border-gray-100">
