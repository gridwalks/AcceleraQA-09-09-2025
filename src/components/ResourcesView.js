--- conflicted
+++ resolved
@@ -120,7 +120,6 @@
     }
   }, []);
 
-<<<<<<< HEAD
   const createObjectUrlFromBlob = useCallback((blob) => {
     if (!blob) {
       return null;
@@ -167,113 +166,7 @@
       }
     }
     activeObjectUrlRef.current = null;
-=======
-  const openBlobInNewTab = useCallback((blob, filename, pendingWindow = null) => {
-    if (!blob) {
-      if (pendingWindow && !pendingWindow.closed) {
-        try {
-          pendingWindow.close();
-        } catch (closeError) {
-          console.warn('Failed to close pending document window:', closeError);
-        }
-      }
-      return;
-    }
-
-    const urlFactory = (() => {
-      if (typeof window !== 'undefined' && window.URL && typeof window.URL.createObjectURL === 'function') {
-        return window.URL;
-      }
-      if (typeof URL !== 'undefined' && typeof URL.createObjectURL === 'function') {
-        return URL;
-      }
-      return null;
-    })();
-
-    if (!urlFactory) {
-      console.error('Object URL API is not available; unable to open document preview.');
-      if (pendingWindow && !pendingWindow.closed) {
-        try {
-          pendingWindow.close();
-        } catch (closeError) {
-          console.warn('Failed to close pending document window:', closeError);
-        }
-      }
-      return;
-    }
-
-    const blobUrl = urlFactory.createObjectURL(blob);
-
-    const scheduleRevoke = () => {
-      setTimeout(() => {
-        try {
-          urlFactory.revokeObjectURL(blobUrl);
-        } catch (revokeError) {
-          console.warn('Failed to revoke object URL:', revokeError);
-        }
-      }, 60 * 1000);
-    };
-
-    const closePendingWindow = () => {
-      if (pendingWindow && !pendingWindow.closed) {
-        try {
-          pendingWindow.close();
-        } catch (closeError) {
-          console.warn('Failed to close pending document window:', closeError);
-        }
-      }
-    };
-
-    try {
-      if (pendingWindow && !pendingWindow.closed) {
-        pendingWindow.location = blobUrl;
-        if (filename) {
-          try {
-            pendingWindow.document.title = filename;
-          } catch (titleError) {
-            console.debug('Unable to set title on pending document window:', titleError);
-          }
-        }
-        scheduleRevoke();
-        return;
-      }
-
-      if (typeof window !== 'undefined') {
-        const openedWindow = window.open(blobUrl, '_blank', 'noopener');
-        if (openedWindow) {
-          if (filename) {
-            try {
-              openedWindow.document.title = filename;
-            } catch (titleError) {
-              console.debug('Unable to set title on opened document window:', titleError);
-            }
-          }
-          scheduleRevoke();
-          return;
-        }
-      }
-
-      if (typeof document !== 'undefined' && document.body) {
-        const link = document.createElement('a');
-        link.href = blobUrl;
-        link.target = '_blank';
-        link.rel = 'noopener';
-        if (filename) {
-          link.download = filename;
-        }
-        document.body.appendChild(link);
-        link.click();
-        document.body.removeChild(link);
-        scheduleRevoke();
-        return;
-      }
-    } catch (error) {
-      console.error('Failed to open blob in new tab:', error);
-    }
-
-    urlFactory.revokeObjectURL(blobUrl);
-    closePendingWindow();
->>>>>>> 8e3ecfea
+
   }, []);
 
   const closeDocumentViewer = useCallback(() => {
@@ -464,7 +357,6 @@
       const responseUrl = typeof response.downloadUrl === 'string' ? response.downloadUrl.trim() : '';
 
       if (responseUrl) {
-<<<<<<< HEAD
         if (viewerRequestRef.current !== requestId) {
           return;
         }
@@ -478,22 +370,6 @@
           allowDownload: true,
         });
         setIsViewerLoading(false);
-=======
-        if (pendingWindow && !pendingWindow.closed) {
-          pendingWindow.location = responseUrl;
-        } else if (typeof window !== 'undefined') {
-          const opened = window.open(responseUrl, '_blank', 'noopener');
-          if (!opened && typeof document !== 'undefined' && document.body) {
-            const link = document.createElement('a');
-            link.href = responseUrl;
-            link.target = '_blank';
-            link.rel = 'noopener';
-            document.body.appendChild(link);
-            link.click();
-            document.body.removeChild(link);
-          }
-        }
->>>>>>> 8e3ecfea
         return;
       }
 
@@ -502,7 +378,6 @@
         throw new Error('Unable to decode document content');
       }
 
-<<<<<<< HEAD
       const objectUrlResult = createObjectUrlFromBlob(blob);
       if (!objectUrlResult) {
         throw new Error('Unable to create object URL for document');
@@ -524,12 +399,6 @@
         allowDownload: true,
       });
       setIsViewerLoading(false);
-=======
-      const fallbackFilename = metadata.filename || metadata.documentTitle || resource.title || 'document';
-      const filename = response.filename || fallbackFilename;
-      openBlobInNewTab(blob, filename, pendingWindow);
-      pendingWindow = null;
->>>>>>> 8e3ecfea
     } catch (error) {
       if (pendingWindow && !pendingWindow.closed) {
         try {
