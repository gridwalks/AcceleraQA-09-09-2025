// Enhanced with Learning Suggestions
import React, { memo, useState, useEffect, useRef, useMemo } from 'react';
import { Search, ChevronRight, ExternalLink, BookOpen, Brain, Sparkles, Target, Award, BookmarkPlus, Check, MessageSquare } from 'lucide-react';
import learningSuggestionsService from '../services/learningSuggestionsService';
import { FEATURE_FLAGS } from '../config/featureFlags';
import ConversationList from './ConversationList';
import { combineMessagesIntoConversations, mergeCurrentAndStoredMessages } from '../utils/messageUtils';

<<<<<<< HEAD
const ResourcesView = memo(({ currentResources = [], user, onSuggestionsUpdate, onAddResource, messages = [], thirtyDayMessages = [], onConversationSelect }) => {
=======
const ResourcesView = memo(({ currentResources = [], user, onSuggestionsUpdate, onAddResource, messages = [], thirtyDayMessages = [] }) => {
>>>>>>> db11dc62
  const [searchTerm, setSearchTerm] = useState('');
  const [filteredResources, setFilteredResources] = useState(currentResources);
  const [learningSuggestions, setLearningSuggestions] = useState([]);
  const [isLoadingSuggestions, setIsLoadingSuggestions] = useState(false);
  const [activeTab, setActiveTab] = useState('resources'); // 'suggestions', 'resources', or 'conversations'
  const [showAllSuggestions, setShowAllSuggestions] = useState(false);
  const [addedResources, setAddedResources] = useState(new Set());
  const [showToast, setShowToast] = useState(false);
  const toastTimeoutRef = useRef(null);

  const conversations = useMemo(() => {
    const merged = mergeCurrentAndStoredMessages(messages, thirtyDayMessages);
    return combineMessagesIntoConversations(merged).slice(-20).reverse();
  }, [messages, thirtyDayMessages]);

  // Load learning suggestions on component mount and user change
  useEffect(() => {
    if (FEATURE_FLAGS.ENABLE_AI_SUGGESTIONS && user?.sub) {
      loadLearningSuggestions();
    }
  }, [user]);

  // Filter resources based on search term
  useEffect(() => {
    if (!searchTerm.trim()) {
      setFilteredResources(currentResources);
    } else {
      const filtered = currentResources.filter(resource =>
        resource.title.toLowerCase().includes(searchTerm.toLowerCase()) ||
        resource.type.toLowerCase().includes(searchTerm.toLowerCase())
      );
      setFilteredResources(filtered);
    }
  }, [currentResources, searchTerm]);

  const loadLearningSuggestions = async () => {
    if (!FEATURE_FLAGS.ENABLE_AI_SUGGESTIONS || !user?.sub) return;

    setIsLoadingSuggestions(true);
    try {
      console.log('Loading learning suggestions for user:', user.sub);
      const suggestions = await learningSuggestionsService.getLearningSuggestions(user.sub);
      setLearningSuggestions(suggestions);
      
      // Notify parent component about suggestions
      if (onSuggestionsUpdate) {
        onSuggestionsUpdate(suggestions);
      }
    } catch (error) {
      console.error('Error loading learning suggestions:', error);
      setLearningSuggestions([]);
    } finally {
      setIsLoadingSuggestions(false);
    }
  };

  const handleSearchChange = (e) => {
    setSearchTerm(e.target.value);
  };

  const handleResourceClick = (resource) => {
    // Analytics could be tracked here
    if (resource.url) {
      window.open(resource.url, '_blank', 'noopener,noreferrer');
    }
  };

  const handleSuggestionClick = (suggestion) => {
    // For AI-generated suggestions, we might need to search for actual resources
    // or provide more detailed information
    console.log('Learning suggestion clicked:', suggestion);
    
    // You could implement a modal with more details or search for related resources
    if (suggestion.url) {
      window.open(suggestion.url, '_blank', 'noopener,noreferrer');
    }
  };

  const handleAdd = (item) => {
    if (!item) return;
    if (onAddResource) {
      onAddResource(item);
    }
    const id = item.url || item.id || item.title;
    setAddedResources(prev => {
      const newSet = new Set(prev);
      newSet.add(id);
      return newSet;
    });
    setShowToast(true);
    if (toastTimeoutRef.current) {
      clearTimeout(toastTimeoutRef.current);
    }
    toastTimeoutRef.current = setTimeout(() => setShowToast(false), 2000);
  };

  useEffect(() => {
    return () => {
      if (toastTimeoutRef.current) {
        clearTimeout(toastTimeoutRef.current);
      }
    };
  }, []);

  const getDifficultyColor = (difficulty) => {
    switch (difficulty?.toLowerCase()) {
      case 'beginner': return 'bg-green-100 text-green-800 border-green-200';
      case 'intermediate': return 'bg-yellow-100 text-yellow-800 border-yellow-200';
      case 'advanced': return 'bg-red-100 text-red-800 border-red-200';
      default: return 'bg-gray-100 text-gray-800 border-gray-200';
    }
  };

  const getTypeIcon = (type) => {
    switch (type?.toLowerCase()) {
      case 'training': return <BookOpen className="h-4 w-4" />;
      case 'guideline': return <Target className="h-4 w-4" />;
      case 'reference': return <Award className="h-4 w-4" />;
      default: return <BookOpen className="h-4 w-4" />;
    }
  };

  const resourceTypeColors = {
    'Regulation': 'bg-red-50 text-red-700 border-red-200',
    'Guideline': 'bg-blue-50 text-blue-700 border-blue-200',
    'Guidance': 'bg-green-50 text-green-700 border-green-200',
    'Training': 'bg-purple-50 text-purple-700 border-purple-200',
    'Portal': 'bg-orange-50 text-orange-700 border-orange-200',
    'Database': 'bg-gray-50 text-gray-700 border-gray-200',
    'Framework': 'bg-indigo-50 text-indigo-700 border-indigo-200',
    'Template': 'bg-pink-50 text-pink-700 border-pink-200',
    'Report': 'bg-yellow-50 text-yellow-700 border-yellow-200',
    'Reference': 'bg-teal-50 text-teal-700 border-teal-200'
  };

  const displayedSuggestions = showAllSuggestions ? learningSuggestions : learningSuggestions.slice(0, 3);

  return (
    <div className="bg-white rounded-lg border border-gray-200 p-6 h-full shadow-sm flex flex-col">
      {/* Header */}
      <div className="mb-6">
        {/* Tab Navigation */}
        <div className="flex space-x-1 mb-4">
          {FEATURE_FLAGS.ENABLE_AI_SUGGESTIONS && (
            <button
              onClick={() => setActiveTab('suggestions')}
              className={`flex items-center space-x-2 px-3 py-2 text-sm font-medium rounded-md transition-colors ${
                activeTab === 'suggestions'
                  ? 'bg-purple-100 text-purple-700 border border-purple-200'
                  : 'text-gray-600 hover:text-gray-800 hover:bg-gray-100'
              }`}
            >
              <Sparkles className="h-4 w-4" />
              <span>AI Suggestions</span>
              {learningSuggestions.length > 0 && (
                <span className="bg-purple-600 text-white text-xs px-1.5 py-0.5 rounded-full">
                  {learningSuggestions.length}
                </span>
              )}
            </button>
          )}
          <button
            onClick={() => setActiveTab('resources')}
            className={`flex items-center space-x-2 px-3 py-2 text-sm font-medium rounded-md transition-colors ${
              activeTab === 'resources'
                ? 'bg-blue-100 text-blue-700 border border-blue-200'
                : 'text-gray-600 hover:text-gray-800 hover:bg-gray-100'
            }`}
          >
            <BookOpen className="h-4 w-4" />
            <span>Resources</span>
            {currentResources.length > 0 && (
              <span className="bg-blue-600 text-white text-xs px-1.5 py-0.5 rounded-full">
                {currentResources.length}
              </span>
            )}
          </button>
          <button
            onClick={() => setActiveTab('conversations')}
            className={`flex items-center space-x-2 px-3 py-2 text-sm font-medium rounded-md transition-colors ${
              activeTab === 'conversations'
                ? 'bg-green-100 text-green-700 border border-green-200'
                : 'text-gray-600 hover:text-gray-800 hover:bg-gray-100'
            }`}
          >
            <MessageSquare className="h-4 w-4" />
            <span>Conversations</span>
            {conversations.length > 0 && (
              <span className="bg-green-600 text-white text-xs px-1.5 py-0.5 rounded-full">
                {conversations.length}
              </span>
            )}
          </button>
        </div>

        {/* Search input for resources tab */}
        {activeTab === 'resources' && currentResources.length > 0 && (
          <div className="relative">
            <Search className="absolute left-3 top-1/2 transform -translate-y-1/2 h-4 w-4 text-gray-400" />
            <input
              type="text"
              placeholder="Search resources..."
              value={searchTerm}
              onChange={handleSearchChange}
              className="w-full pl-10 pr-4 py-2 text-sm border border-gray-300 rounded-lg focus:ring-2 focus:ring-purple-500 focus:border-transparent"
            />
          </div>
        )}
      </div>
      
      {/* Content Area */}
      <div className="flex-1 overflow-y-auto">
        {/* AI Suggestions Tab */}
        {FEATURE_FLAGS.ENABLE_AI_SUGGESTIONS && activeTab === 'suggestions' && (
          <div className="space-y-4">
            {isLoadingSuggestions ? (
              <div className="text-center py-8">
                <div className="animate-spin rounded-full h-8 w-8 border-b-2 border-purple-600 mx-auto mb-4"></div>
                <p className="text-gray-600 text-sm">Analyzing your conversations...</p>
              </div>
            ) : learningSuggestions.length > 0 ? (
              <>
                {/* Personalized Header */}
                <div className="bg-gradient-to-r from-purple-50 to-blue-50 p-4 rounded-lg border border-purple-100 mb-4">
                  <div className="flex items-center space-x-2 mb-2">
                    <Brain className="h-4 w-4 text-purple-600" />
                    <span className="text-sm font-medium text-purple-800">
                      Suggestions Based on Your Recent Conversations
                    </span>
                  </div>
                </div>

                {/* Suggestions List */}
                {displayedSuggestions.map((suggestion, index) => (
                  <SuggestionCard
                    key={suggestion.id}
                    suggestion={suggestion}
                    onClick={() => handleSuggestionClick(suggestion)}
                    getDifficultyColor={getDifficultyColor}
                    getTypeIcon={getTypeIcon}
                    index={index}
                    onAdd={() => handleAdd(suggestion)}
                    isAdded={addedResources.has(suggestion.id || suggestion.url || suggestion.title)}
                  />
                ))}

                {/* Show More/Less Button */}
                {learningSuggestions.length > 3 && (
                  <button
                    onClick={() => setShowAllSuggestions(!showAllSuggestions)}
                    className="w-full py-2 px-4 text-sm text-purple-600 hover:text-purple-800 border border-purple-200 rounded-lg hover:bg-purple-50 transition-colors"
                  >
                    {showAllSuggestions 
                      ? `Show Less (${learningSuggestions.length - 3} hidden)` 
                      : `Show ${learningSuggestions.length - 3} More Suggestions`
                    }
                  </button>
                )}
              </>
            ) : (
              <div className="text-center py-12">
                <div className="w-12 h-12 bg-purple-100 rounded-lg mx-auto mb-4 flex items-center justify-center">
                  <Brain className="h-6 w-6 text-purple-600" />
                </div>
                <h4 className="text-lg font-medium text-gray-900 mb-2">No Suggestions Yet</h4>
                <p className="text-gray-600 text-sm mb-4">
                  Start conversations to get personalized learning recommendations
                </p>
                <button
                  onClick={loadLearningSuggestions}
                  className="px-4 py-2 bg-purple-600 text-white rounded-lg text-sm hover:bg-purple-700 transition-colors"
                >
                  Generate Suggestions
                </button>
              </div>
            )}
          </div>
        )}

        {/* Resources Tab */}
        {activeTab === 'resources' && (
          <div className="space-y-4">
            {currentResources.length > 0 ? (
              filteredResources.length > 0 ? (
                filteredResources.map((resource, index) => (
                  <ResourceCard
                    key={`${resource.url}-${index}`}
                    resource={resource}
                    onClick={() => handleResourceClick(resource)}
                    colorClass={resourceTypeColors[resource.type] || resourceTypeColors['Reference']}
                    onAdd={() => handleAdd(resource)}
                    isAdded={addedResources.has(resource.url || resource.id || resource.title)}
                  />
                ))
              ) : (
                <div className="text-center py-8">
                  <Search className="w-8 h-8 text-gray-400 mx-auto mb-3" />
                  <p className="text-gray-600 text-sm">
                    No resources match "{searchTerm}"
                  </p>
                  <button
                    onClick={() => setSearchTerm('')}
                    className="mt-2 text-sm text-blue-600 hover:text-blue-800"
                  >
                    Clear search
                  </button>
                </div>
              )
            ) : (
              <div className="text-center py-12">
                <div className="w-12 h-12 bg-gray-100 rounded-lg mx-auto mb-4 flex items-center justify-center">
                  <BookOpen className="h-6 w-6 text-gray-400" />
                </div>
                <h4 className="text-lg font-medium text-gray-900 mb-2">No resources yet</h4>
                <p className="text-gray-600">
                  Ask a question to see relevant learning resources
                </p>
              </div>
            )}
          </div>
        )}
        {activeTab === 'conversations' && (
          <div className="space-y-2">
<<<<<<< HEAD
            <ConversationList conversations={conversations} onSelect={onConversationSelect} />
=======
            <ConversationList conversations={conversations} />
>>>>>>> db11dc62
          </div>
        )}
      </div>
      {showToast && (
        <div className="fixed bottom-4 right-4 bg-green-600 text-white text-sm px-3 py-2 rounded shadow-lg z-50">
          Added to Notebook
        </div>
      )}
    </div>
  );
});

// Individual suggestion card component
const SuggestionCard = memo(({ suggestion, onClick, getDifficultyColor, getTypeIcon, index, onAdd, isAdded }) => {
  const [isHovered, setIsHovered] = useState(false);

  return (
    <div
      className={`group border rounded-lg transition-all duration-300 cursor-pointer ${isAdded ? 'border-green-400 bg-green-50' : 'border-gray-200 hover:border-purple-300 hover:shadow-md bg-white'}`}
      onMouseEnter={() => setIsHovered(true)}
      onMouseLeave={() => setIsHovered(false)}
      onClick={onClick}
      role="button"
      tabIndex={0}
      onKeyDown={(e) => {
        if (e.key === 'Enter' || e.key === ' ') {
          e.preventDefault();
          onClick();
        }
      }}
    >
      <div className="p-4">
        <div className="flex items-start justify-between mb-3">
          <div className="flex items-center space-x-2">
            <div className="flex items-center space-x-1">
              {getTypeIcon(suggestion.type)}
              <span className={`text-xs font-semibold uppercase tracking-wide px-2 py-1 rounded-full border ${
                suggestion.type === 'Training' ? 'bg-purple-50 text-purple-700 border-purple-200' :
                suggestion.type === 'Guideline' ? 'bg-blue-50 text-blue-700 border-blue-200' :
                'bg-gray-50 text-gray-700 border-gray-200'
              }`}>
                {suggestion.type}
              </span>
            </div>
            {suggestion.isPersonalized && (
              <span className="inline-flex items-center space-x-1 text-xs bg-gradient-to-r from-purple-100 to-blue-100 text-purple-700 px-2 py-1 rounded-full">
                <Sparkles className="h-3 w-3" />
                <span>AI</span>
              </span>
            )}
          </div>

          <div className="flex items-center space-x-1">
            <button
              onClick={(e) => { e.stopPropagation(); if (!isAdded) onAdd?.(); }}
              className={`p-1 ${isAdded ? 'text-green-600' : 'text-gray-400 hover:text-purple-600'}`}
              aria-label="Add to notebook"
              title="Add this resource to your notebook"
              disabled={isAdded}
            >
              {isAdded ? <Check className="h-4 w-4" /> : <BookmarkPlus className="h-4 w-4" />}
            </button>
            <ChevronRight
              className={`h-4 w-4 text-gray-400 group-hover:text-purple-600 transition-all flex-shrink-0 ${
                isHovered ? 'translate-x-1' : ''
              }`}
            />
          </div>
        </div>
        
        <h4 className="font-semibold text-gray-900 group-hover:text-purple-800 mb-2 leading-snug">
          {suggestion.title}
        </h4>
        
        <p className="text-sm text-gray-600 mb-3 line-clamp-2">
          {suggestion.description}
        </p>

        {suggestion.objective && (
          <div className="mb-3">
            <span className="text-xs font-medium text-gray-500">Learning Objective:</span>
            <p className="text-xs text-gray-600 mt-1">{suggestion.objective}</p>
          </div>
        )}
        
        <div className="flex items-center justify-between">
          <div className="flex items-center space-x-2">
            {suggestion.difficulty && (
              <span className={`text-xs font-medium px-2 py-1 rounded-full border ${getDifficultyColor(suggestion.difficulty)}`}>
                {suggestion.difficulty}
              </span>
            )}
            {suggestion.relevanceScore && (
              <div className="flex items-center space-x-1">
                <span className="text-xs text-gray-500">Relevance:</span>
                <div className="flex space-x-0.5">
                  {[...Array(5)].map((_, i) => (
                    <div
                      key={i}
                      className={`w-2 h-2 rounded-full ${
                        i < Math.round(suggestion.relevanceScore / 2) 
                          ? 'bg-purple-400' 
                          : 'bg-gray-200'
                      }`}
                    />
                  ))}
                </div>
              </div>
            )}
          </div>
          
          {suggestion.isPersonalized && (
            <span className="text-xs text-purple-600 font-medium">
              Personalized
            </span>
          )}
        </div>
      </div>
    </div>
  );
});

// Individual resource card component (existing)
const ResourceCard = memo(({ resource, onClick, colorClass, onAdd, isAdded }) => {
  const [isHovered, setIsHovered] = useState(false);

  return (
    <div
      className={`group border rounded-lg transition-all duration-300 cursor-pointer ${isAdded ? 'border-green-400 bg-green-50' : 'border-gray-200 hover:border-gray-400 hover:shadow-sm'}`}
      onMouseEnter={() => setIsHovered(true)}
      onMouseLeave={() => setIsHovered(false)}
      onClick={onClick}
      role="button"
      tabIndex={0}
      onKeyDown={(e) => {
        if (e.key === 'Enter' || e.key === ' ') {
          e.preventDefault();
          onClick();
        }
      }}
    >
      <div className="p-4">
        <div className="flex items-start justify-between">
          <div className="flex-1 min-w-0">
            <div className="flex items-center space-x-2 mb-3">
              <span
                className={`text-xs font-semibold uppercase tracking-wide px-2 py-1 rounded-full border ${colorClass}`}
              >
                {resource.type}
              </span>
            </div>
            
            <h4 className="font-semibold text-gray-900 group-hover:text-black mb-2 leading-snug">
              {resource.title}
            </h4>
            
            <div className="flex items-center text-sm text-gray-500">
              <ExternalLink className="h-3 w-3 mr-1" />
              <span className="truncate">
                {new URL(resource.url).hostname}
              </span>
            </div>
          </div>
          
          <div className="flex items-center space-x-1">
            <button
              onClick={(e) => { e.stopPropagation(); if (!isAdded) onAdd?.(); }}
              className={`p-1 ${isAdded ? 'text-green-600' : 'text-gray-400 hover:text-blue-600'}`}
              aria-label="Add to notebook"
              title="Add this resource to your notebook"
              disabled={isAdded}
            >
              {isAdded ? <Check className="h-4 w-4" /> : <BookmarkPlus className="h-4 w-4" />}
            </button>
            <ChevronRight
              className={`h-4 w-4 text-gray-400 group-hover:text-black transition-all flex-shrink-0 ${
                isHovered ? 'translate-x-1' : ''
              }`}
            />
          </div>
        </div>
        
        {/* Progress indicator for known long resources */}
        {resource.type === 'Guideline' && (
          <div className="mt-3 pt-2 border-t border-gray-100">
            <div className="flex items-center text-xs text-gray-500">
              <BookOpen className="h-3 w-3 mr-1" />
              <span>Comprehensive guidance document</span>
            </div>
          </div>
        )}
      </div>
    </div>
  );
});

SuggestionCard.displayName = 'SuggestionCard';
ResourceCard.displayName = 'ResourceCard';
ResourcesView.displayName = 'ResourcesView';

export default ResourcesView;<|MERGE_RESOLUTION|>--- conflicted
+++ resolved
@@ -6,11 +6,9 @@
 import ConversationList from './ConversationList';
 import { combineMessagesIntoConversations, mergeCurrentAndStoredMessages } from '../utils/messageUtils';
 
-<<<<<<< HEAD
+
 const ResourcesView = memo(({ currentResources = [], user, onSuggestionsUpdate, onAddResource, messages = [], thirtyDayMessages = [], onConversationSelect }) => {
-=======
-const ResourcesView = memo(({ currentResources = [], user, onSuggestionsUpdate, onAddResource, messages = [], thirtyDayMessages = [] }) => {
->>>>>>> db11dc62
+
   const [searchTerm, setSearchTerm] = useState('');
   const [filteredResources, setFilteredResources] = useState(currentResources);
   const [learningSuggestions, setLearningSuggestions] = useState([]);
@@ -334,11 +332,9 @@
         )}
         {activeTab === 'conversations' && (
           <div className="space-y-2">
-<<<<<<< HEAD
+
             <ConversationList conversations={conversations} onSelect={onConversationSelect} />
-=======
-            <ConversationList conversations={conversations} />
->>>>>>> db11dc62
+
           </div>
         )}
       </div>
