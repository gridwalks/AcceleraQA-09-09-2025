// Enhanced with Learning Suggestions
import React, { memo, useState, useEffect, useRef, useMemo, useCallback } from 'react';
import {
  Search,
  ChevronRight,
  ExternalLink,
  BookOpen,
  Brain,
  Sparkles,
  Target,
  Award,
  BookmarkPlus,
  Check,
  MessageSquare,
  FileText,
  Loader2,
  X,
  Download,
  AlertCircle,
} from 'lucide-react';
import learningSuggestionsService from '../services/learningSuggestionsService';
import { FEATURE_FLAGS } from '../config/featureFlags';
import ConversationList from './ConversationList';
import { combineMessagesIntoConversations, mergeCurrentAndStoredMessages } from '../utils/messageUtils';
import ragService from '../services/ragService';


const createInitialViewerState = () => ({
  isOpen: false,
  title: '',
  url: '',
  filename: '',
  contentType: '',
  allowDownload: false,
});

const ResourcesView = memo(({ currentResources = [], user, onSuggestionsUpdate, onAddResource, messages = [], thirtyDayMessages = [], onConversationSelect }) => {

  const [searchTerm, setSearchTerm] = useState('');
  const [filteredResources, setFilteredResources] = useState(currentResources);
  const [conversationSearchTerm, setConversationSearchTerm] = useState('');
  const [learningSuggestions, setLearningSuggestions] = useState([]);
  const [isLoadingSuggestions, setIsLoadingSuggestions] = useState(false);
  const [openSections, setOpenSections] = useState({
    suggestions: false,
    resources: true,
    conversations: false
  });
  const [showAllSuggestions, setShowAllSuggestions] = useState(false);
  const [addedResources, setAddedResources] = useState(new Set());
  const [showToast, setShowToast] = useState(false);
  const [downloadingResourceId, setDownloadingResourceId] = useState(null);
  const toastTimeoutRef = useRef(null);
  const [viewerState, setViewerState] = useState(() => createInitialViewerState());
  const [isViewerLoading, setIsViewerLoading] = useState(false);
  const [viewerError, setViewerError] = useState(null);
  const activeObjectUrlRef = useRef(null);
  const viewerRequestRef = useRef(0);

  const conversations = useMemo(() => {
    const merged = mergeCurrentAndStoredMessages(messages, thirtyDayMessages);
    return combineMessagesIntoConversations(merged).slice(-20).reverse();
  }, [messages, thirtyDayMessages]);

  const filteredConversations = useMemo(() => {
    if (!conversationSearchTerm.trim()) {
      return conversations;
    }

    const term = conversationSearchTerm.trim().toLowerCase();
    return conversations.filter(conv =>
      (conv.userContent && typeof conv.userContent === 'string' && conv.userContent.toLowerCase().includes(term)) ||
      (conv.aiContent && typeof conv.aiContent === 'string' && conv.aiContent.toLowerCase().includes(term))
    );
  }, [conversations, conversationSearchTerm]);

  const getResourceKey = useCallback((resource, index = 0) => {
    if (!resource) {
      return `resource-${index}`;
    }

    return (
      resource.id ||
      resource?.metadata?.documentId ||
      resource?.metadata?.fileId ||
      resource.url ||
      resource.title ||
      `resource-${index}`
    );
  }, []);

  const decodeBase64ToBlob = useCallback((base64, contentType = 'application/octet-stream') => {
    if (!base64) {
      return null;
    }

    const atobFn =
      (typeof window !== 'undefined' && typeof window.atob === 'function')
        ? window.atob
        : (typeof globalThis !== 'undefined' && typeof globalThis.atob === 'function')
          ? globalThis.atob
          : null;

    if (!atobFn) {
      console.error('Base64 decoding is not supported in this environment.');
      return null;
    }

    try {
      const byteCharacters = atobFn(base64);
      const byteNumbers = new Array(byteCharacters.length);
      for (let i = 0; i < byteCharacters.length; i += 1) {
        byteNumbers[i] = byteCharacters.charCodeAt(i);
      }
      const byteArray = new Uint8Array(byteNumbers);
      return new Blob([byteArray], { type: contentType || 'application/octet-stream' });
    } catch (error) {
      console.error('Failed to decode base64 document content:', error);
      return null;
    }
  }, []);

  const createObjectUrlFromBlob = useCallback((blob) => {
    if (!blob) {
      return null;
    }

    const urlFactory = (() => {
      if (typeof window !== 'undefined' && window.URL && typeof window.URL.createObjectURL === 'function') {
        return window.URL;
      }
      if (typeof URL !== 'undefined' && typeof URL.createObjectURL === 'function') {
        return URL;
<<<<<<< HEAD
      }
      return null;
    })();

    if (!urlFactory) {
      console.error('Object URL API is not available; unable to preview document.');
      return null;
=======
      }
      return null;
    })();

    if (!urlFactory) {
      console.error('Object URL API is not available; unable to preview document.');
      return null;
    }

    try {
      const objectUrl = urlFactory.createObjectURL(blob);
      const revoke = () => {
        try {
          urlFactory.revokeObjectURL(objectUrl);
        } catch (revokeError) {
          console.warn('Failed to revoke object URL:', revokeError);
        }
      };

      return { url: objectUrl, revoke };
    } catch (error) {
      console.error('Failed to create object URL for document blob:', error);
      return null;
    }
  }, []);

  const revokeActiveObjectUrl = useCallback(() => {
    if (activeObjectUrlRef.current?.revoke) {
      try {
        activeObjectUrlRef.current.revoke();
      } catch (error) {
        console.warn('Failed to revoke active object URL:', error);
      }
>>>>>>> d1c30fd2
    }
    activeObjectUrlRef.current = null;

<<<<<<< HEAD
    try {
      const objectUrl = urlFactory.createObjectURL(blob);
      const revoke = () => {
        try {
          urlFactory.revokeObjectURL(objectUrl);
        } catch (revokeError) {
          console.warn('Failed to revoke object URL:', revokeError);
        }
      };

      return { url: objectUrl, revoke };
    } catch (error) {
      console.error('Failed to create object URL for document blob:', error);
      return null;
    }
  }, []);

  const revokeActiveObjectUrl = useCallback(() => {
    if (activeObjectUrlRef.current?.revoke) {
      try {
        activeObjectUrlRef.current.revoke();
      } catch (error) {
        console.warn('Failed to revoke active object URL:', error);
      }
    }
    activeObjectUrlRef.current = null;
=======
>>>>>>> d1c30fd2
  }, []);

  const closeDocumentViewer = useCallback(() => {
    viewerRequestRef.current += 1;
    revokeActiveObjectUrl();
    setViewerState(createInitialViewerState());
    setViewerError(null);
    setIsViewerLoading(false);
  }, [revokeActiveObjectUrl]);

  useEffect(() => () => {
    revokeActiveObjectUrl();
  }, [revokeActiveObjectUrl]);

  useEffect(() => {
    if (!viewerState.isOpen) {
      return undefined;
    }

    if (typeof window === 'undefined') {
      return undefined;
    }

    const handleKeyDown = (event) => {
      if (event.key === 'Escape') {
        event.preventDefault();
        closeDocumentViewer();
      }
    };

    window.addEventListener('keydown', handleKeyDown);

    return () => {
      window.removeEventListener('keydown', handleKeyDown);
    };
  }, [viewerState.isOpen, closeDocumentViewer]);

  // Load learning suggestions on component mount and user change
  useEffect(() => {
    if (FEATURE_FLAGS.ENABLE_AI_SUGGESTIONS && user?.sub) {
      loadLearningSuggestions();
    }
  }, [user]);

  // Filter resources based on search term
  useEffect(() => {
    if (!searchTerm.trim()) {
      setFilteredResources(currentResources);
    } else {
      const term = searchTerm.trim().toLowerCase();
      const filtered = currentResources.filter(resource => {
        if (!resource) return false;
        const fields = [
          resource.title,
          resource.type,
          resource.description,
          resource.origin,
          resource.location,
          resource.tag,
        ];

        return fields.some(value => typeof value === 'string' && value.toLowerCase().includes(term));
      });
      setFilteredResources(filtered);
    }
  }, [currentResources, searchTerm]);

  const loadLearningSuggestions = async () => {
    if (!FEATURE_FLAGS.ENABLE_AI_SUGGESTIONS || !user?.sub) return;

    setIsLoadingSuggestions(true);
    try {
      console.log('Loading learning suggestions for user:', user.sub);
      const suggestions = await learningSuggestionsService.getLearningSuggestions(user.sub);
      setLearningSuggestions(suggestions);
      
      // Notify parent component about suggestions
      if (onSuggestionsUpdate) {
        onSuggestionsUpdate(suggestions);
      }
    } catch (error) {
      console.error('Error loading learning suggestions:', error);
      setLearningSuggestions([]);
    } finally {
      setIsLoadingSuggestions(false);
    }
  };

  const handleSearchChange = (e) => {
    setSearchTerm(e.target.value);
  };

  const toggleSection = (section) => {
    setOpenSections(prev => ({ ...prev, [section]: !prev[section] }));
  };

  const handleResourceClick = useCallback(async (resource, index = 0) => {
    if (!resource) {
      return;
    }

    const requestId = viewerRequestRef.current + 1;
    viewerRequestRef.current = requestId;

    const metadata = resource.metadata || {};
    const fallbackTitle = metadata.documentTitle || resource.title || 'Document';
    const fallbackFilename = metadata.filename || metadata.documentTitle || resource.title || 'document';
    const contentType = metadata.contentType || '';

    const directUrl = typeof resource.url === 'string' ? resource.url.trim() : '';
    const metadataUrl = typeof metadata.downloadUrl === 'string' ? metadata.downloadUrl.trim() : '';
    const resolvedUrl = directUrl || metadataUrl;

    revokeActiveObjectUrl();
    setViewerError(null);

    if (resolvedUrl) {
      setViewerState({
        isOpen: true,
        title: fallbackTitle,
        url: resolvedUrl,
        filename: fallbackFilename,
        contentType,
        allowDownload: true,
      });
      setIsViewerLoading(false);
      return;
    }

    const documentId = typeof metadata.documentId === 'string' ? metadata.documentId.trim() : '';
    const fileId = typeof metadata.fileId === 'string' ? metadata.fileId.trim() : '';

    if (!documentId && !fileId) {
      console.warn('Resource does not include a downloadable reference.');
      setViewerState({
        isOpen: true,
        title: fallbackTitle,
        url: '',
        filename: fallbackFilename,
        contentType,
        allowDownload: false,
      });
      setViewerError('This resource does not include a downloadable document.');
      setIsViewerLoading(false);
      return;
    }

    let pendingWindow = null;
    if (typeof window !== 'undefined') {
      try {
        pendingWindow = window.open('', '_blank', 'noopener');
        if (pendingWindow && pendingWindow.document) {
          pendingWindow.document.write(
            '<!DOCTYPE html><html><head><title>Preparing document...</title></head>' +
              '<body style="font-family: system-ui, -apple-system, BlinkMacSystemFont, &quot;Segoe UI&quot;, sans-serif; padding: 16px;">' +
              '<p>Preparing document...</p></body></html>'
          );
          pendingWindow.document.close();
        }
      } catch (openError) {
        console.warn('Unable to open placeholder window for document download:', openError);
        pendingWindow = null;
      }
    }

    const resourceKey = getResourceKey(resource, index);
    setDownloadingResourceId(resourceKey);
    setIsViewerLoading(true);
    setViewerState({
      isOpen: true,
      title: fallbackTitle,
      url: '',
      filename: fallbackFilename,
      contentType,
      allowDownload: false,
    });

    try {
      const response = await ragService.downloadDocument({ documentId, fileId });
      if (viewerRequestRef.current !== requestId) {
        return;
      }

      if (!response) {
        throw new Error('No response received from download request');
      }

      const responseUrl = typeof response.downloadUrl === 'string' ? response.downloadUrl.trim() : '';

      if (responseUrl) {
        if (viewerRequestRef.current !== requestId) {
          return;
        }

        setViewerState({
          isOpen: true,
          title: fallbackTitle,
          url: responseUrl,
          filename: response.filename || fallbackFilename,
          contentType: response.contentType || contentType,
          allowDownload: true,
        });
        setIsViewerLoading(false);
        return;
      }

      const blob = decodeBase64ToBlob(response.content, response.contentType);
      if (!blob) {
        throw new Error('Unable to decode document content');
      }

      const objectUrlResult = createObjectUrlFromBlob(blob);
      if (!objectUrlResult) {
        throw new Error('Unable to create object URL for document');
      }

      if (viewerRequestRef.current !== requestId) {
        objectUrlResult.revoke();
        return;
      }

      activeObjectUrlRef.current = objectUrlResult;

      setViewerState({
        isOpen: true,
        title: fallbackTitle,
        url: objectUrlResult.url,
        filename: response.filename || fallbackFilename,
        contentType: response.contentType || contentType,
        allowDownload: true,
      });
      setIsViewerLoading(false);
    } catch (error) {
      if (pendingWindow && !pendingWindow.closed) {
        try {
          pendingWindow.close();
        } catch (closeError) {
          console.warn('Failed to close pending window after error:', closeError);
        }
      }
      console.error('Failed to open resource document:', error);
      if (viewerRequestRef.current === requestId) {
        setViewerError('We were unable to load this document in the viewer. If a download option is available, please try that instead.');
        setIsViewerLoading(false);
      }
    } finally {
      setDownloadingResourceId(current => (current === resourceKey ? null : current));
    }
  }, [createObjectUrlFromBlob, decodeBase64ToBlob, getResourceKey, revokeActiveObjectUrl]);

  const handleSuggestionClick = (suggestion) => {
    // For AI-generated suggestions, we might need to search for actual resources
    // or provide more detailed information
    console.log('Learning suggestion clicked:', suggestion);
    
    // You could implement a modal with more details or search for related resources
    if (suggestion.url) {
      window.open(suggestion.url, '_blank', 'noopener,noreferrer');
    }
  };

  const handleAdd = (item) => {
    if (!item) return;
    if (onAddResource) {
      onAddResource(item);
    }
    const id = item.url || item.id || item.title;
    setAddedResources(prev => {
      const newSet = new Set(prev);
      newSet.add(id);
      return newSet;
    });
    setShowToast(true);
    if (toastTimeoutRef.current) {
      clearTimeout(toastTimeoutRef.current);
    }
    toastTimeoutRef.current = setTimeout(() => setShowToast(false), 2000);
  };

  useEffect(() => {
    return () => {
      if (toastTimeoutRef.current) {
        clearTimeout(toastTimeoutRef.current);
      }
    };
  }, []);

  const getDifficultyColor = (difficulty) => {
    switch (difficulty?.toLowerCase()) {
      case 'beginner': return 'bg-green-100 text-green-800 border-green-200';
      case 'intermediate': return 'bg-yellow-100 text-yellow-800 border-yellow-200';
      case 'advanced': return 'bg-red-100 text-red-800 border-red-200';
      default: return 'bg-gray-100 text-gray-800 border-gray-200';
    }
  };

  const getTypeIcon = (type) => {
    switch (type?.toLowerCase()) {
      case 'training': return <BookOpen className="h-4 w-4" />;
      case 'guideline': return <Target className="h-4 w-4" />;
      case 'reference': return <Award className="h-4 w-4" />;
      default: return <BookOpen className="h-4 w-4" />;
    }
  };

  const resourceTypeColors = {
    'Regulation': 'bg-red-50 text-red-700 border-red-200',
    'Guideline': 'bg-blue-50 text-blue-700 border-blue-200',
    'Guidance': 'bg-green-50 text-green-700 border-green-200',
    'Training': 'bg-purple-50 text-purple-700 border-purple-200',
    'Portal': 'bg-orange-50 text-orange-700 border-orange-200',
    'Database': 'bg-gray-50 text-gray-700 border-gray-200',
    'Framework': 'bg-indigo-50 text-indigo-700 border-indigo-200',
    'Template': 'bg-pink-50 text-pink-700 border-pink-200',
    'Report': 'bg-yellow-50 text-yellow-700 border-yellow-200',
    'Reference': 'bg-teal-50 text-teal-700 border-teal-200',
    'Admin Resource': 'bg-amber-50 text-amber-700 border-amber-200',
    'Knowledge Base': 'bg-sky-50 text-sky-700 border-sky-200',
    'User Upload': 'bg-slate-100 text-slate-700 border-slate-300',
    default: 'bg-gray-100 text-gray-700 border-gray-200'
  };

  const displayedSuggestions = showAllSuggestions ? learningSuggestions : learningSuggestions.slice(0, 3);

  return (
    <div className="bg-white rounded-lg border border-gray-200 p-6 h-full shadow-sm flex flex-col">
      <div className="flex-1 overflow-y-auto space-y-4">
        {FEATURE_FLAGS.ENABLE_AI_SUGGESTIONS && (
          <div className="border border-gray-200 rounded-lg">
            <button
              type="button"
              onClick={() => toggleSection('suggestions')}
              className="w-full flex items-center justify-between px-4 py-2 text-sm font-medium text-left hover:bg-gray-50 rounded-t-lg"
            >
              <div className="flex items-center space-x-2">
                <Sparkles className="h-4 w-4" />
                <span>AI Suggestions</span>
                {learningSuggestions.length > 0 && (
                  <span className="bg-purple-600 text-white text-xs px-1.5 py-0.5 rounded-full">
                    {learningSuggestions.length}
                  </span>
                )}
              </div>
              <ChevronRight className={`h-4 w-4 transform transition-transform ${openSections.suggestions ? 'rotate-90' : ''}`} />
            </button>
            {openSections.suggestions && (
              <div className="p-4 space-y-4 border-t border-gray-200">
                {isLoadingSuggestions ? (
                  <div className="text-center py-8">
                    <div className="animate-spin rounded-full h-8 w-8 border-b-2 border-purple-600 mx-auto mb-4"></div>
                    <p className="text-gray-600 text-sm">Analyzing your conversations...</p>
                  </div>
                ) : learningSuggestions.length > 0 ? (
                  <>
                    <div className="bg-gradient-to-r from-purple-50 to-blue-50 p-4 rounded-lg border border-purple-100 mb-4">
                      <div className="flex items-center space-x-2 mb-2">
                        <Brain className="h-4 w-4 text-purple-600" />
                        <span className="text-sm font-medium text-purple-800">
                          Suggestions Based on Your Recent Conversations
                        </span>
                      </div>
                    </div>

                    {displayedSuggestions.map((suggestion, index) => (
                      <SuggestionCard
                        key={suggestion.id}
                        suggestion={suggestion}
                        onClick={() => handleSuggestionClick(suggestion)}
                        getDifficultyColor={getDifficultyColor}
                        getTypeIcon={getTypeIcon}
                        index={index}
                        onAdd={() => handleAdd(suggestion)}
                        isAdded={addedResources.has(suggestion.id || suggestion.url || suggestion.title)}
                      />
                    ))}

                    {learningSuggestions.length > 3 && (
                      <button
                        onClick={() => setShowAllSuggestions(!showAllSuggestions)}
                        className="w-full py-2 px-4 text-sm text-purple-600 hover:text-purple-800 border border-purple-200 rounded-lg hover:bg-purple-50 transition-colors"
                      >
                        {showAllSuggestions
                          ? `Show Less (${learningSuggestions.length - 3} hidden)`
                          : `Show ${learningSuggestions.length - 3} More Suggestions`}
                      </button>
                    )}
                  </>
                ) : (
                  <div className="text-center py-12">
                    <div className="w-12 h-12 bg-purple-100 rounded-lg mx-auto mb-4 flex items-center justify-center">
                      <Brain className="h-6 w-6 text-purple-600" />
                    </div>
                    <h4 className="text-lg font-medium text-gray-900 mb-2">No Suggestions Yet</h4>
                    <p className="text-gray-600 text-sm mb-4">
                      Start conversations to get personalized learning recommendations
                    </p>
                    <button
                      onClick={loadLearningSuggestions}
                      className="px-4 py-2 bg-purple-600 text-white rounded-lg text-sm hover:bg-purple-700 transition-colors"
                    >
                      Generate Suggestions
                    </button>
                  </div>
                )}
              </div>
            )}
          </div>
        )}

        <div className="border border-gray-200 rounded-lg">
          <button
            type="button"
            onClick={() => toggleSection('resources')}
            className="w-full flex items-center justify-between px-4 py-2 text-sm font-medium text-left hover:bg-gray-50 rounded-t-lg"
          >
            <div className="flex items-center space-x-2">
              <BookOpen className="h-4 w-4" />
              <span>Resources</span>
              {currentResources.length > 0 && (
                <span className="bg-blue-600 text-white text-xs px-1.5 py-0.5 rounded-full">
                  {currentResources.length}
                </span>
              )}
            </div>
            <ChevronRight className={`h-4 w-4 transform transition-transform ${openSections.resources ? 'rotate-90' : ''}`} />
          </button>
          {openSections.resources && (
            <div className="p-4 space-y-4 border-t border-gray-200">
              {currentResources.length > 0 && (
                <div className="relative">
                  <Search className="absolute left-3 top-1/2 transform -translate-y-1/2 h-4 w-4 text-gray-400" />
                  <input
                    type="text"
                    placeholder="Search resources..."
                    value={searchTerm}
                    onChange={handleSearchChange}
                    className="w-full pl-10 pr-4 py-2 text-sm border border-gray-300 rounded-lg focus:ring-2 focus:ring-purple-500 focus:border-transparent"
                  />
                </div>
              )}

              {currentResources.length > 0 ? (
                filteredResources.length > 0 ? (
                  filteredResources.map((resource, index) => {
                    const key = getResourceKey(resource, index);
                    const addedKey = resource?.url || resource?.id || resource?.title;
                    return (
                      <ResourceCard
                        key={`${key}-${index}`}
                        resource={resource}
                        onClick={() => handleResourceClick(resource, index)}
                        colorClass={resourceTypeColors[resource.type] || resourceTypeColors.default}
                        onAdd={() => handleAdd(resource)}
                        isAdded={addedResources.has(addedKey)}
                        isDownloading={downloadingResourceId === key}
                      />
                    );
                  })
                ) : (
                  <div className="text-center py-8">
                    <Search className="w-8 h-8 text-gray-400 mx-auto mb-3" />
                    <p className="text-gray-600 text-sm">
                      No resources match "{searchTerm}"
                    </p>
                    <button
                      onClick={() => setSearchTerm('')}
                      className="mt-2 text-sm text-blue-600 hover:text-blue-800"
                    >
                      Clear search
                    </button>
                  </div>
                )
              ) : (
                <div className="text-center py-12">
                  <div className="w-12 h-12 bg-gray-100 rounded-lg mx-auto mb-4 flex items-center justify-center">
                    <BookOpen className="h-6 w-6 text-gray-400" />
                  </div>
                  <h4 className="text-lg font-medium text-gray-900 mb-2">No resources yet</h4>
                  <p className="text-gray-600">
                    Ask a question to see relevant learning resources
                  </p>
                </div>
              )}
            </div>
          )}
        </div>

        <div className="border border-gray-200 rounded-lg">
          <button
            type="button"
            onClick={() => toggleSection('conversations')}
            className="w-full flex items-center justify-between px-4 py-2 text-sm font-medium text-left hover:bg-gray-50 rounded-t-lg"
          >
            <div className="flex items-center space-x-2">
              <MessageSquare className="h-4 w-4" />
              <span>Conversations</span>
              {conversations.length > 0 && (
                <span className="bg-green-600 text-white text-xs px-1.5 py-0.5 rounded-full">
                  {conversations.length}
                </span>
              )}
            </div>
            <ChevronRight className={`h-4 w-4 transform transition-transform ${openSections.conversations ? 'rotate-90' : ''}`} />
          </button>
          {openSections.conversations && (
            <div className="p-4 space-y-4 border-t border-gray-200">
              {conversations.length > 0 && (
                <div className="relative">
                  <Search className="absolute left-3 top-1/2 transform -translate-y-1/2 h-4 w-4 text-gray-400" />
                  <input
                    type="text"
                    placeholder="Search conversations..."
                    value={conversationSearchTerm}
                    onChange={(e) => setConversationSearchTerm(e.target.value)}
                    className="w-full pl-10 pr-4 py-2 text-sm border border-gray-300 rounded-lg focus:ring-2 focus:ring-green-500 focus:border-transparent"
                  />
                </div>
              )}

              {conversations.length === 0 ? (
                <div className="text-center py-8 text-gray-600">
                  <div className="w-12 h-12 bg-green-100 rounded-lg mx-auto mb-3 flex items-center justify-center">
                    <MessageSquare className="h-6 w-6 text-green-600" />
                  </div>
                  <h4 className="text-lg font-medium text-gray-900 mb-2">No conversations yet</h4>
                  <p className="text-sm">Start chatting to see your learning history here.</p>
                </div>
              ) : filteredConversations.length > 0 ? (
                <ConversationList conversations={filteredConversations} onSelect={onConversationSelect} />
              ) : (
                <div className="text-center py-8">
                  <Search className="w-8 h-8 text-gray-400 mx-auto mb-3" />
                  <p className="text-gray-600 text-sm">
                    No conversations match "{conversationSearchTerm}"
                  </p>
                  <button
                    onClick={() => setConversationSearchTerm('')}
                    className="mt-2 text-sm text-green-600 hover:text-green-800"
                  >
                    Clear search
                  </button>
                </div>
              )}
            </div>
          )}
        </div>
      </div>
      {showToast && (
        <div className="fixed bottom-4 right-4 bg-green-600 text-white text-sm px-3 py-2 rounded shadow-lg z-50">
          Added to Notebook
        </div>
      )}
      <DocumentViewer
        isOpen={viewerState.isOpen}
        title={viewerState.title}
        url={viewerState.url}
        contentType={viewerState.contentType}
        filename={viewerState.filename}
        isLoading={isViewerLoading}
        error={viewerError}
        allowDownload={viewerState.allowDownload}
        onClose={closeDocumentViewer}
      />
    </div>
  );
});

const DocumentViewer = ({
  isOpen,
  title,
  url,
  contentType,
  isLoading,
  onClose,
  filename,
  error,
  allowDownload,
}) => {
  if (!isOpen) {
    return null;
  }

  const safeTitle = title || 'Document';

  return (
    <div
      className="fixed inset-0 z-[60] flex items-center justify-center bg-gray-900/70 backdrop-blur-sm px-4 sm:px-6 py-8"
      onClick={onClose}
      role="presentation"
    >
      <div
        className="relative flex h-full max-h-[85vh] w-full max-w-5xl flex-col overflow-hidden rounded-xl border border-gray-200 bg-white shadow-2xl"
        onClick={(event) => event.stopPropagation()}
        role="dialog"
        aria-modal="true"
        aria-label={`${safeTitle} viewer`}
      >
        <div className="flex items-start justify-between border-b border-gray-200 px-6 py-4">
          <div className="pr-4">
            <p className="text-xs font-semibold uppercase tracking-wide text-gray-500">Document Viewer</p>
            <h2 className="text-lg font-semibold text-gray-900">{safeTitle}</h2>
            {contentType ? (
              <p className="mt-1 text-xs text-gray-500">{contentType}</p>
            ) : null}
          </div>
          <div className="flex items-center space-x-3">
            {allowDownload && url && !isLoading && (
              <a
                href={url}
                download={filename || true}
                className="inline-flex items-center space-x-2 rounded-lg border border-gray-300 bg-white px-4 py-2 text-sm font-medium text-gray-700 shadow-sm transition-colors hover:bg-gray-50 focus:outline-none focus:ring-2 focus:ring-purple-500 focus:ring-offset-2"
              >
                <Download className="h-4 w-4" />
                <span>Download</span>
              </a>
            )}
            <button
              type="button"
              onClick={onClose}
              className="rounded-full p-2 text-gray-500 transition-colors hover:bg-gray-100 hover:text-gray-700 focus:outline-none focus:ring-2 focus:ring-purple-500 focus:ring-offset-2"
              aria-label="Close document viewer"
            >
              <X className="h-5 w-5" />
            </button>
          </div>
        </div>
        <div className="flex-1 overflow-hidden bg-gray-50">
          {isLoading ? (
            <div className="flex h-full flex-col items-center justify-center space-y-3 text-gray-500">
              <Loader2 className="h-8 w-8 animate-spin" />
              <p className="text-sm font-medium">Loading document...</p>
            </div>
          ) : error ? (
            <div className="flex h-full flex-col items-center justify-center space-y-3 px-6 text-center text-gray-600">
              <AlertCircle className="h-10 w-10 text-amber-500" />
              <p className="text-sm">{error}</p>
              {allowDownload && url && (
                <a
                  href={url}
                  download={filename || true}
                  className="inline-flex items-center space-x-2 rounded-lg border border-gray-300 bg-white px-4 py-2 text-sm font-medium text-gray-700 shadow-sm transition-colors hover:bg-gray-50 focus:outline-none focus:ring-2 focus:ring-purple-500 focus:ring-offset-2"
                >
                  <Download className="h-4 w-4" />
                  <span>Download document</span>
                </a>
              )}
            </div>
          ) : url ? (
            <iframe
              title={safeTitle}
              src={url}
              className="h-full w-full border-0 bg-white"
            />
          ) : (
            <div className="flex h-full flex-col items-center justify-center space-y-3 text-gray-500">
              <FileText className="h-10 w-10 text-gray-300" />
              <p className="text-sm">Document preview is not available.</p>
            </div>
          )}
        </div>
      </div>
    </div>
  );
};

// Individual suggestion card component
const SuggestionCard = memo(({ suggestion, onClick, getDifficultyColor, getTypeIcon, index, onAdd, isAdded }) => {
  const [isHovered, setIsHovered] = useState(false);

  return (
    <div
      className={`group border rounded-lg transition-all duration-300 cursor-pointer ${isAdded ? 'border-green-400 bg-green-50' : 'border-gray-200 hover:border-purple-300 hover:shadow-md bg-white'}`}
      onMouseEnter={() => setIsHovered(true)}
      onMouseLeave={() => setIsHovered(false)}
      onClick={onClick}
      role="button"
      tabIndex={0}
      onKeyDown={(e) => {
        if (e.key === 'Enter' || e.key === ' ') {
          e.preventDefault();
          onClick();
        }
      }}
    >
      <div className="p-4">
        <div className="flex items-start justify-between mb-3">
          <div className="flex items-center space-x-2">
            <div className="flex items-center space-x-1">
              {getTypeIcon(suggestion.type)}
              <span className={`text-xs font-semibold uppercase tracking-wide px-2 py-1 rounded-full border ${
                suggestion.type === 'Training' ? 'bg-purple-50 text-purple-700 border-purple-200' :
                suggestion.type === 'Guideline' ? 'bg-blue-50 text-blue-700 border-blue-200' :
                'bg-gray-50 text-gray-700 border-gray-200'
              }`}>
                {suggestion.type}
              </span>
            </div>
            {suggestion.isPersonalized && (
              <span className="inline-flex items-center space-x-1 text-xs bg-gradient-to-r from-purple-100 to-blue-100 text-purple-700 px-2 py-1 rounded-full">
                <Sparkles className="h-3 w-3" />
                <span>AI</span>
              </span>
            )}
          </div>

          <div className="flex items-center space-x-1">
            <button
              onClick={(e) => { e.stopPropagation(); if (!isAdded) onAdd?.(); }}
              className={`p-1 ${isAdded ? 'text-green-600' : 'text-gray-400 hover:text-purple-600'}`}
              aria-label="Add to notebook"
              title="Add this resource to your notebook"
              disabled={isAdded}
            >
              {isAdded ? <Check className="h-4 w-4" /> : <BookmarkPlus className="h-4 w-4" />}
            </button>
            <ChevronRight
              className={`h-4 w-4 text-gray-400 group-hover:text-purple-600 transition-all flex-shrink-0 ${
                isHovered ? 'translate-x-1' : ''
              }`}
            />
          </div>
        </div>
        
        <h4 className="font-semibold text-gray-900 group-hover:text-purple-800 mb-2 leading-snug">
          {suggestion.title}
        </h4>
        
        <p className="text-sm text-gray-600 mb-3 line-clamp-2">
          {suggestion.description}
        </p>

        {suggestion.objective && (
          <div className="mb-3">
            <span className="text-xs font-medium text-gray-500">Learning Objective:</span>
            <p className="text-xs text-gray-600 mt-1">{suggestion.objective}</p>
          </div>
        )}
        
        <div className="flex items-center justify-between">
          <div className="flex items-center space-x-2">
            {suggestion.difficulty && (
              <span className={`text-xs font-medium px-2 py-1 rounded-full border ${getDifficultyColor(suggestion.difficulty)}`}>
                {suggestion.difficulty}
              </span>
            )}
            {suggestion.relevanceScore && (
              <div className="flex items-center space-x-1">
                <span className="text-xs text-gray-500">Relevance:</span>
                <div className="flex space-x-0.5">
                  {[...Array(5)].map((_, i) => (
                    <div
                      key={i}
                      className={`w-2 h-2 rounded-full ${
                        i < Math.round(suggestion.relevanceScore / 2)
                          ? 'bg-purple-400'
                          : 'bg-gray-200'
                      }`}
                    />
                  ))}
                </div>
              </div>
            )}
          </div>

          {suggestion.isPersonalized && (
            <span className="text-xs text-purple-600 font-medium">
              Personalized
            </span>
          )}
        </div>

        {suggestion.url && (
          <div className="mt-4 flex items-center justify-between text-xs text-purple-700">
            <a
              href={suggestion.url}
              target="_blank"
              rel="noopener noreferrer"
              onClick={(e) => e.stopPropagation()}
              className="inline-flex items-center space-x-1 font-medium hover:text-purple-900 focus:outline-none focus-visible:ring-2 focus-visible:ring-purple-400 rounded"
            >
              <span>Open recommended resource</span>
              <ExternalLink className="h-3 w-3" />
            </a>
            {suggestion.linkedResourceTitle && (
              <span
                className="ml-2 text-[11px] text-gray-500 truncate max-w-[150px]"
                title={suggestion.linkedResourceTitle}
              >
                {suggestion.linkedResourceTitle}
              </span>
            )}
          </div>
        )}
      </div>
    </div>
  );
});

// Individual resource card component (existing)
const ResourceCard = memo(({ resource, onClick, colorClass, onAdd, isAdded, isDownloading = false }) => {
  const [isHovered, setIsHovered] = useState(false);
  const badgeClass = colorClass || 'bg-gray-100 text-gray-800 border-gray-200';
  const metadata = resource?.metadata || {};
  const directUrl = typeof resource?.url === 'string' ? resource.url.trim() : '';
  const metadataUrl = typeof metadata.downloadUrl === 'string' ? metadata.downloadUrl.trim() : '';
  const hasDownloadReference = Boolean(
    metadataUrl ||
    (typeof metadata.documentId === 'string' && metadata.documentId.trim()) ||
    (typeof metadata.fileId === 'string' && metadata.fileId.trim())
  );
  const hasUrl = Boolean(directUrl) || hasDownloadReference;
  const isDownloadingActive = Boolean(isDownloading);

  let hostname = '';
  if (directUrl) {
    try {
      hostname = new URL(directUrl).hostname;
    } catch (error) {
      hostname = directUrl;
    }
  } else if (hasDownloadReference) {
    hostname = metadata.filename || metadata.documentTitle || resource?.title || 'Open document';
  }

  return (
    <div
      className={`group border rounded-lg transition-all duration-300 ${
        isAdded ? 'border-green-400 bg-green-50' : 'border-gray-200 hover:border-gray-400 hover:shadow-sm'
      } ${isDownloadingActive ? 'cursor-wait opacity-80' : 'cursor-pointer'}`}
      onMouseEnter={() => setIsHovered(true)}
      onMouseLeave={() => setIsHovered(false)}
      onClick={(event) => {
        if (isDownloadingActive) {
          event.preventDefault();
          return;
        }
        if (typeof onClick === 'function') {
          onClick();
        }
      }}
      role="button"
      tabIndex={0}
      onKeyDown={(e) => {
        if (isDownloadingActive) {
          e.preventDefault();
          return;
        }
        if (e.key === 'Enter' || e.key === ' ') {
          e.preventDefault();
          if (typeof onClick === 'function') {
            onClick();
          }
        }
      }}
      aria-disabled={isDownloadingActive}
    >
      <div className="p-4">
        <div className="flex items-start justify-between">
          <div className="flex-1 min-w-0">
            <div className="flex items-center space-x-2 mb-3">
              <span
                className={`text-xs font-semibold uppercase tracking-wide px-2 py-1 rounded-full border ${badgeClass}`}
              >
                {resource.type || 'Resource'}
              </span>
            </div>

            <h4 className="font-semibold text-gray-900 group-hover:text-black mb-2 leading-snug">
              {resource.title}
            </h4>

            {resource.description && (
              <p className="text-sm text-gray-600 mb-3 line-clamp-3">{resource.description}</p>
            )}

            <div className="mt-2 flex items-center justify-between text-xs text-gray-500">
              <div className="flex items-center space-x-2">
                {hasUrl ? (
                  <>
                    {isDownloadingActive ? (
                      <Loader2 className="h-3 w-3 animate-spin" />
                    ) : (
                      <ExternalLink className="h-3 w-3" />
                    )}
                    <span className="truncate">
                      {hostname || (hasDownloadReference ? 'Open document' : '')}
                    </span>
                  </>
                ) : (
                  <>
                    <FileText className="h-3 w-3" />
                    <span className="truncate">
                      {resource.location || resource.origin || 'Stored in workspace'}
                    </span>
                  </>
                )}
              </div>
              {resource.tag && (
                <span className="ml-2 text-[11px] text-gray-600 bg-gray-100 px-2 py-0.5 rounded-full whitespace-nowrap">
                  #{resource.tag}
                </span>
              )}
            </div>
          </div>

          <div className="flex items-center space-x-1">
            <button
              onClick={(e) => { e.stopPropagation(); if (!isAdded) onAdd?.(); }}
              className={`p-1 ${isAdded ? 'text-green-600' : 'text-gray-400 hover:text-blue-600'}`}
              aria-label="Add to notebook"
              title="Add this resource to your notebook"
              disabled={isAdded}
            >
              {isAdded ? <Check className="h-4 w-4" /> : <BookmarkPlus className="h-4 w-4" />}
            </button>
            <ChevronRight
              className={`h-4 w-4 text-gray-400 group-hover:text-black transition-all flex-shrink-0 ${
                isHovered ? 'translate-x-1' : ''
              }`}
            />
          </div>
        </div>
        
        {/* Progress indicator for known long resources */}
        {resource.type === 'Guideline' && (
          <div className="mt-3 pt-2 border-t border-gray-100">
            <div className="flex items-center text-xs text-gray-500">
              <BookOpen className="h-3 w-3 mr-1" />
              <span>Comprehensive guidance document</span>
            </div>
          </div>
        )}
      </div>
    </div>
  );
});

SuggestionCard.displayName = 'SuggestionCard';
ResourceCard.displayName = 'ResourceCard';
ResourcesView.displayName = 'ResourcesView';

export default ResourcesView;<|MERGE_RESOLUTION|>--- conflicted
+++ resolved
@@ -131,7 +131,6 @@
       }
       if (typeof URL !== 'undefined' && typeof URL.createObjectURL === 'function') {
         return URL;
-<<<<<<< HEAD
       }
       return null;
     })();
@@ -139,15 +138,8 @@
     if (!urlFactory) {
       console.error('Object URL API is not available; unable to preview document.');
       return null;
-=======
-      }
-      return null;
-    })();
-
-    if (!urlFactory) {
-      console.error('Object URL API is not available; unable to preview document.');
-      return null;
-    }
+    }
+    activeObjectUrlRef.current = null;
 
     try {
       const objectUrl = urlFactory.createObjectURL(blob);
@@ -173,39 +165,9 @@
       } catch (error) {
         console.warn('Failed to revoke active object URL:', error);
       }
->>>>>>> d1c30fd2
     }
     activeObjectUrlRef.current = null;
 
-<<<<<<< HEAD
-    try {
-      const objectUrl = urlFactory.createObjectURL(blob);
-      const revoke = () => {
-        try {
-          urlFactory.revokeObjectURL(objectUrl);
-        } catch (revokeError) {
-          console.warn('Failed to revoke object URL:', revokeError);
-        }
-      };
-
-      return { url: objectUrl, revoke };
-    } catch (error) {
-      console.error('Failed to create object URL for document blob:', error);
-      return null;
-    }
-  }, []);
-
-  const revokeActiveObjectUrl = useCallback(() => {
-    if (activeObjectUrlRef.current?.revoke) {
-      try {
-        activeObjectUrlRef.current.revoke();
-      } catch (error) {
-        console.warn('Failed to revoke active object URL:', error);
-      }
-    }
-    activeObjectUrlRef.current = null;
-=======
->>>>>>> d1c30fd2
   }, []);
 
   const closeDocumentViewer = useCallback(() => {
