// src/components/Sidebar.js - Enhanced with learning suggestions integration

import React from 'react';
import ResourcesView from './ResourcesView';
import { FEATURE_FLAGS } from '../config/featureFlags';

const Sidebar = ({
  messages,
  thirtyDayMessages,
  user,
  learningSuggestions = [],
  isLoadingSuggestions = false,
  onSuggestionsUpdate,
  onAddResource,
  onConversationSelect
}) => {
  return (
    <div className="h-full flex flex-col bg-white rounded-lg shadow-sm border border-gray-200 lg:min-h-0">
      {/* Sidebar Header */}
        <div className="flex-shrink-0 px-4 py-3 border-b border-gray-200 bg-gray-50 rounded-t-lg">
          <h3 className="text-base sm:text-lg font-semibold text-gray-900">Resource Center</h3>
        </div>

      {/* Sidebar Content */}
      <div className="flex-1 min-h-0 overflow-hidden">
        <ResourcesView
          currentResources={extractResourcesFromMessages(messages)}
          user={user}
          messages={messages}
          thirtyDayMessages={thirtyDayMessages}
          onSuggestionsUpdate={onSuggestionsUpdate}
          onAddResource={onAddResource}

          onConversationSelect={onConversationSelect}

        />
      </div>

      {/* Enhanced Footer with Learning Status */}
      {FEATURE_FLAGS.ENABLE_AI_SUGGESTIONS && (
        <div className="flex-shrink-0 px-4 py-3 border-t border-gray-200 bg-gray-50 rounded-b-lg">
          <div className="flex items-center justify-between text-xs text-gray-500">
            <span>{`${learningSuggestions.length} AI suggestions`}</span>

            <div className="flex items-center space-x-2">
              {FEATURE_FLAGS.ENABLE_AI_SUGGESTIONS && (
                <>
                  {isLoadingSuggestions ? (
                    <div className="flex items-center space-x-1 text-purple-600">
                      <div className="animate-spin rounded-full h-3 w-3 border border-purple-600 border-t-transparent"></div>
                      <span>Learning...</span>
                    </div>
                  ) : learningSuggestions.length > 0 ? (
                    <div className="flex items-center space-x-1 text-green-600">
                      <div className="w-2 h-2 bg-green-500 rounded-full"></div>
                      <span>Personalized</span>
                    </div>
                  ) : (
                    <span className="text-gray-400">Start chatting</span>
                  )}
                </>
              )}
            </div>
          </div>
        </div>
      )}
    </div>
  );
};

/**
 * Helper function to extract resources from messages for the current resources prop
 * @param {Array} messages - Array of messages
 * @returns {Array} - Array of unique resources
 */
const getTimestampValue = (timestamp, fallback) => {
  if (typeof timestamp === 'number' && Number.isFinite(timestamp)) {
    return timestamp;
  }

  if (typeof timestamp === 'string') {
    const parsed = Date.parse(timestamp);
    if (!Number.isNaN(parsed)) {
      return parsed;
    }
  }

  return fallback;
};

const ensureResourceTitle = (resource) => {
  if (!resource || typeof resource !== 'object') {
    return null;
  }

  const metadata =
    resource.metadata && typeof resource.metadata === 'object'
      ? resource.metadata
      : {};

  const titleCandidates = [
    resource.title,
    metadata.documentTitle,
    metadata.document_title,
    metadata.filename,
    metadata.documentName,
    metadata.document_name,
    metadata.title,
    resource.url,
    resource.id,
  ];

  const resolvedTitle = titleCandidates.find(
    (value) => typeof value === 'string' && value.trim()
  );

  if (!resolvedTitle) {
    return null;
  }

  if (resource.title && resource.title.trim()) {
    return {
      ...resource,
      title: resource.title.trim(),
      metadata,
    };
  }

  const normalizedTitle = resolvedTitle.trim();
  const normalizedMetadata = { ...metadata };

  if (!normalizedMetadata.documentTitle) {
    normalizedMetadata.documentTitle = normalizedTitle;
  }

  return {
    ...resource,
    title: normalizedTitle,
    metadata: normalizedMetadata,
  };
};

const buildResourceKey = (resource, messageIndex, resourceIndex) => {
  if (!resource) {
    return `resource-${messageIndex}-${resourceIndex}`;
  }

  const metadata =
    resource.metadata && typeof resource.metadata === 'object'
      ? resource.metadata
      : {};

  const keyCandidates = [
    resource.id,
    metadata.documentId,
    metadata.document_id,
    metadata.fileId,
    metadata.file_id,
    metadata.documentTitle,
    metadata.document_title,
    resource.url,
    resource.title ? `${resource.title}-${resource.type || ''}` : null,
  ];

  for (const candidate of keyCandidates) {
    if (typeof candidate === 'string') {
      const trimmed = candidate.trim();
      if (trimmed) {
        return trimmed;
      }
    }
  }

  return `resource-${messageIndex}-${resourceIndex}`;
};

<<<<<<< HEAD
=======
const normalizeRole = (value) =>
  typeof value === 'string' ? value.trim().toLowerCase() : '';

const isUserMessage = (message) => {
  const role = normalizeRole(message?.role);
  const type = normalizeRole(message?.type);

  return role === 'user' || type === 'user';
};

const isAssistantMessage = (message) => {
  const role = normalizeRole(message?.role);
  const type = normalizeRole(message?.type);

  return role === 'assistant' || role === 'ai' || type === 'assistant' || type === 'ai';
};

const collectStrings = (value, results = []) => {
  if (value == null) {
    return results;
  }

  if (typeof value === 'string') {
    const trimmed = value.trim();
    if (trimmed) {
      results.push(trimmed);
    }
    return results;
  }

  if (typeof value === 'number' || typeof value === 'boolean') {
    results.push(String(value));
    return results;
  }

  if (Array.isArray(value)) {
    value.forEach((item) => collectStrings(item, results));
    return results;
  }

  if (typeof value === 'object') {
    Object.values(value).forEach((item) => collectStrings(item, results));
  }

  return results;
};

const getMessageText = (message) => {
  const fragments = [];

  collectStrings(message?.content, fragments);
  collectStrings(message?.text, fragments);
  collectStrings(message?.message, fragments);

  if (Array.isArray(message?.parts)) {
    message.parts.forEach((part) => {
      if (typeof part === 'string' || typeof part === 'number' || typeof part === 'boolean') {
        collectStrings(part, fragments);
      } else if (part && typeof part === 'object') {
        collectStrings(part.text, fragments);
        collectStrings(part.content, fragments);
      }
    });
  }

  return fragments.join(' ');
};

const tokenize = (value) => {
  if (typeof value !== 'string') {
    return [];
  }

  return value
    .toLowerCase()
    .split(/[^a-z0-9]+/)
    .map((token) => token.trim())
    .filter(Boolean);
};

const getResourceTokens = (resource) => {
  const fragments = [];

  collectStrings(resource?.title, fragments);
  collectStrings(resource?.description, fragments);
  collectStrings(resource?.type, fragments);
  collectStrings(resource?.tags, fragments);
  collectStrings(resource?.metadata, fragments);

  return tokenize(fragments.join(' '));
};

const QUESTION_ATTACHMENT_BONUS = 100;
const ASSISTANT_FOLLOWUP_BONUS = 50;

>>>>>>> 9aac1858
const extractResourcesFromMessages = (messages) => {
  if (!Array.isArray(messages) || messages.length === 0) {
    return [];
  }

  const resourcesMap = new Map();
  const questionIndex = [...messages]
    .map((message, index) => ({ message, index }))
    .reverse()
    .find(({ message }) => isUserMessage(message))?.index ?? -1;

<<<<<<< HEAD
  messages.forEach((message, messageIndex) => {
    const messageResources = Array.isArray(message?.resources)
      ? message.resources
      : [];

    const timestampValue = getTimestampValue(message?.timestamp, messageIndex);

=======
  const questionTokens = questionIndex >= 0
    ? new Set(tokenize(getMessageText(messages[questionIndex])))
    : new Set();

  messages.forEach((message, messageIndex) => {
    const messageResources = Array.isArray(message?.resources)
      ? message.resources
      : [];

    const timestampValue = getTimestampValue(message?.timestamp, messageIndex);
    const isQuestionMessage = messageIndex === questionIndex;
    const isFollowupAssistantMessage =
      questionIndex >= 0 &&
      messageIndex > questionIndex &&
      isAssistantMessage(message);

>>>>>>> 9aac1858
    messageResources.forEach((resource, resourceIndex) => {
      const normalizedResource = ensureResourceTitle(resource);
      if (!normalizedResource) {
        return;
      }

      const key = buildResourceKey(normalizedResource, messageIndex, resourceIndex);

<<<<<<< HEAD
=======
      const resourceTokens = getResourceTokens(normalizedResource);
      let overlapScore = 0;
      if (questionTokens.size > 0 && resourceTokens.length > 0) {
        const resourceTokenSet = new Set(resourceTokens);
        questionTokens.forEach((token) => {
          if (resourceTokenSet.has(token)) {
            overlapScore += 1;
          }
        });
      }

      let score = overlapScore;
      if (isQuestionMessage) {
        score += QUESTION_ATTACHMENT_BONUS;
      } else if (isFollowupAssistantMessage) {
        score += ASSISTANT_FOLLOWUP_BONUS;
      }

>>>>>>> 9aac1858
      const existing = resourcesMap.get(key);
      const entry = {
        resource: normalizedResource,
        order: timestampValue,
        messageIndex,
        resourceIndex,
<<<<<<< HEAD
=======
        score,
>>>>>>> 9aac1858
      };

      if (!existing) {
        resourcesMap.set(key, entry);
        return;
      }

      if (
<<<<<<< HEAD
        entry.order > existing.order ||
        (entry.order === existing.order && entry.messageIndex > existing.messageIndex) ||
        (entry.order === existing.order &&
          entry.messageIndex === existing.messageIndex &&
          entry.resourceIndex >= existing.resourceIndex)
=======
        entry.score > existing.score ||
        (entry.score === existing.score &&
          (entry.order > existing.order ||
            (entry.order === existing.order && entry.messageIndex > existing.messageIndex) ||
            (entry.order === existing.order &&
              entry.messageIndex === existing.messageIndex &&
              entry.resourceIndex >= existing.resourceIndex)))
>>>>>>> 9aac1858
      ) {
        resourcesMap.set(key, entry);
      }
    });
  });

  return Array.from(resourcesMap.values())
    .sort((a, b) => {
<<<<<<< HEAD
=======
      if (b.score !== a.score) {
        return b.score - a.score;
      }
>>>>>>> 9aac1858
      if (b.order !== a.order) {
        return b.order - a.order;
      }
      if (b.messageIndex !== a.messageIndex) {
        return b.messageIndex - a.messageIndex;
      }
      return b.resourceIndex - a.resourceIndex;
    })
    .map((entry) => entry.resource);
};

export default Sidebar;<|MERGE_RESOLUTION|>--- conflicted
+++ resolved
@@ -174,104 +174,7 @@
   return `resource-${messageIndex}-${resourceIndex}`;
 };
 
-<<<<<<< HEAD
-=======
-const normalizeRole = (value) =>
-  typeof value === 'string' ? value.trim().toLowerCase() : '';
-
-const isUserMessage = (message) => {
-  const role = normalizeRole(message?.role);
-  const type = normalizeRole(message?.type);
-
-  return role === 'user' || type === 'user';
-};
-
-const isAssistantMessage = (message) => {
-  const role = normalizeRole(message?.role);
-  const type = normalizeRole(message?.type);
-
-  return role === 'assistant' || role === 'ai' || type === 'assistant' || type === 'ai';
-};
-
-const collectStrings = (value, results = []) => {
-  if (value == null) {
-    return results;
-  }
-
-  if (typeof value === 'string') {
-    const trimmed = value.trim();
-    if (trimmed) {
-      results.push(trimmed);
-    }
-    return results;
-  }
-
-  if (typeof value === 'number' || typeof value === 'boolean') {
-    results.push(String(value));
-    return results;
-  }
-
-  if (Array.isArray(value)) {
-    value.forEach((item) => collectStrings(item, results));
-    return results;
-  }
-
-  if (typeof value === 'object') {
-    Object.values(value).forEach((item) => collectStrings(item, results));
-  }
-
-  return results;
-};
-
-const getMessageText = (message) => {
-  const fragments = [];
-
-  collectStrings(message?.content, fragments);
-  collectStrings(message?.text, fragments);
-  collectStrings(message?.message, fragments);
-
-  if (Array.isArray(message?.parts)) {
-    message.parts.forEach((part) => {
-      if (typeof part === 'string' || typeof part === 'number' || typeof part === 'boolean') {
-        collectStrings(part, fragments);
-      } else if (part && typeof part === 'object') {
-        collectStrings(part.text, fragments);
-        collectStrings(part.content, fragments);
-      }
-    });
-  }
-
-  return fragments.join(' ');
-};
-
-const tokenize = (value) => {
-  if (typeof value !== 'string') {
-    return [];
-  }
-
-  return value
-    .toLowerCase()
-    .split(/[^a-z0-9]+/)
-    .map((token) => token.trim())
-    .filter(Boolean);
-};
-
-const getResourceTokens = (resource) => {
-  const fragments = [];
-
-  collectStrings(resource?.title, fragments);
-  collectStrings(resource?.description, fragments);
-  collectStrings(resource?.type, fragments);
-  collectStrings(resource?.tags, fragments);
-  collectStrings(resource?.metadata, fragments);
-
-  return tokenize(fragments.join(' '));
-};
-
-const QUESTION_ATTACHMENT_BONUS = 100;
-const ASSISTANT_FOLLOWUP_BONUS = 50;
-
->>>>>>> 9aac1858
+
 const extractResourcesFromMessages = (messages) => {
   if (!Array.isArray(messages) || messages.length === 0) {
     return [];
@@ -283,32 +186,12 @@
     .reverse()
     .find(({ message }) => isUserMessage(message))?.index ?? -1;
 
-<<<<<<< HEAD
   messages.forEach((message, messageIndex) => {
     const messageResources = Array.isArray(message?.resources)
       ? message.resources
       : [];
 
     const timestampValue = getTimestampValue(message?.timestamp, messageIndex);
-
-=======
-  const questionTokens = questionIndex >= 0
-    ? new Set(tokenize(getMessageText(messages[questionIndex])))
-    : new Set();
-
-  messages.forEach((message, messageIndex) => {
-    const messageResources = Array.isArray(message?.resources)
-      ? message.resources
-      : [];
-
-    const timestampValue = getTimestampValue(message?.timestamp, messageIndex);
-    const isQuestionMessage = messageIndex === questionIndex;
-    const isFollowupAssistantMessage =
-      questionIndex >= 0 &&
-      messageIndex > questionIndex &&
-      isAssistantMessage(message);
-
->>>>>>> 9aac1858
     messageResources.forEach((resource, resourceIndex) => {
       const normalizedResource = ensureResourceTitle(resource);
       if (!normalizedResource) {
@@ -317,37 +200,13 @@
 
       const key = buildResourceKey(normalizedResource, messageIndex, resourceIndex);
 
-<<<<<<< HEAD
-=======
-      const resourceTokens = getResourceTokens(normalizedResource);
-      let overlapScore = 0;
-      if (questionTokens.size > 0 && resourceTokens.length > 0) {
-        const resourceTokenSet = new Set(resourceTokens);
-        questionTokens.forEach((token) => {
-          if (resourceTokenSet.has(token)) {
-            overlapScore += 1;
-          }
-        });
-      }
-
-      let score = overlapScore;
-      if (isQuestionMessage) {
-        score += QUESTION_ATTACHMENT_BONUS;
-      } else if (isFollowupAssistantMessage) {
-        score += ASSISTANT_FOLLOWUP_BONUS;
-      }
-
->>>>>>> 9aac1858
+
       const existing = resourcesMap.get(key);
       const entry = {
         resource: normalizedResource,
         order: timestampValue,
         messageIndex,
         resourceIndex,
-<<<<<<< HEAD
-=======
-        score,
->>>>>>> 9aac1858
       };
 
       if (!existing) {
@@ -356,21 +215,13 @@
       }
 
       if (
-<<<<<<< HEAD
+
         entry.order > existing.order ||
         (entry.order === existing.order && entry.messageIndex > existing.messageIndex) ||
         (entry.order === existing.order &&
           entry.messageIndex === existing.messageIndex &&
           entry.resourceIndex >= existing.resourceIndex)
-=======
-        entry.score > existing.score ||
-        (entry.score === existing.score &&
-          (entry.order > existing.order ||
-            (entry.order === existing.order && entry.messageIndex > existing.messageIndex) ||
-            (entry.order === existing.order &&
-              entry.messageIndex === existing.messageIndex &&
-              entry.resourceIndex >= existing.resourceIndex)))
->>>>>>> 9aac1858
+
       ) {
         resourcesMap.set(key, entry);
       }
@@ -379,12 +230,7 @@
 
   return Array.from(resourcesMap.values())
     .sort((a, b) => {
-<<<<<<< HEAD
-=======
-      if (b.score !== a.score) {
-        return b.score - a.score;
-      }
->>>>>>> 9aac1858
+
       if (b.order !== a.order) {
         return b.order - a.order;
       }
