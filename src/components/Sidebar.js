// src/components/Sidebar.js - Enhanced with learning suggestions integration

import React from 'react';
import ResourcesView from './ResourcesView';
import { FEATURE_FLAGS } from '../config/featureFlags';

const Sidebar = ({
  messages,
  thirtyDayMessages,
  user,
  learningSuggestions = [],
  isLoadingSuggestions = false,
  onSuggestionsUpdate,
  onAddResource,
  onConversationSelect
}) => {
  return (
    <div className="h-full flex flex-col bg-white rounded-lg shadow-sm border border-gray-200 lg:min-h-0">
      {/* Sidebar Header */}
      <div className="flex-shrink-0 px-4 py-3 border-b border-gray-200 bg-gray-50 rounded-t-lg">
        <h3 className="text-base sm:text-lg font-semibold text-gray-900">Resource Center</h3>
      </div>

      {/* Sidebar Content */}
      <div className="flex-1 min-h-0 overflow-hidden">
        <ResourcesView
          currentResources={extractResourcesFromMessages(messages)}
          user={user}
          messages={messages}
          thirtyDayMessages={thirtyDayMessages}
          onSuggestionsUpdate={onSuggestionsUpdate}
          onAddResource={onAddResource}
          onConversationSelect={onConversationSelect}
        />
      </div>

      {/* Enhanced Footer with Learning Status */}
      {FEATURE_FLAGS.ENABLE_AI_SUGGESTIONS && (
        <div className="flex-shrink-0 px-4 py-3 border-t border-gray-200 bg-gray-50 rounded-b-lg">
          <div className="flex items-center justify-between text-xs text-gray-500">
            <span>{`${learningSuggestions.length} AI suggestions`}</span>

            <div className="flex items-center space-x-2">
              {FEATURE_FLAGS.ENABLE_AI_SUGGESTIONS && (
                <>
                  {isLoadingSuggestions ? (
                    <div className="flex items-center space-x-1 text-purple-600">
                      <div className="animate-spin rounded-full h-3 w-3 border border-purple-600 border-t-transparent"></div>
                      <span>Learning...</span>
                    </div>
                  ) : learningSuggestions.length > 0 ? (
                    <div className="flex items-center space-x-1 text-green-600">
                      <div className="w-2 h-2 bg-green-500 rounded-full"></div>
                      <span>Personalized</span>
                    </div>
                  ) : (
                    <span className="text-gray-400">Start chatting</span>
                  )}
                </>
              )}
            </div>
          </div>
        </div>
      )}
    </div>
  );
};

/**
 * Helper function to extract resources from messages for the current resources prop
 * @param {Array} messages - Array of messages
 * @returns {Array} - Array of unique resources
 */
const getTimestampValue = (timestamp, fallback) => {
  if (typeof timestamp === 'number' && Number.isFinite(timestamp)) {
    return timestamp;
  }
<<<<<<< HEAD

=======
>>>>>>> c9711192
  if (typeof timestamp === 'string') {
    const parsed = Date.parse(timestamp);
    if (!Number.isNaN(parsed)) {
      return parsed;
    }
  }
<<<<<<< HEAD

=======
>>>>>>> c9711192
  return fallback;
};

const MIN_TOKEN_LENGTH = 3;

const RELEVANCE_WEIGHTS = {
  QUESTION_ATTACHMENT: 1000,
  ANSWER_RESOURCE: 500,
  TOKEN_MATCH: 5,
};

const isUserMessage = (message) => {
<<<<<<< HEAD
  if (!message || typeof message !== 'object') {
    return false;
  }

  const candidate = typeof message.role === 'string' ? message.role : message.type;
  if (typeof candidate !== 'string') {
    return false;
  }

=======
  if (!message || typeof message !== 'object') return false;
  const candidate = typeof message.role === 'string' ? message.role : message.type;
  if (typeof candidate !== 'string') return false;
>>>>>>> c9711192
  const normalized = candidate.toLowerCase();
  return normalized === 'user' || normalized === 'human';
};

const isAssistantMessage = (message) => {
<<<<<<< HEAD
  if (!message || typeof message !== 'object') {
    return false;
  }

  const candidate = typeof message.role === 'string' ? message.role : message.type;
  if (typeof candidate !== 'string') {
    return false;
  }

=======
  if (!message || typeof message !== 'object') return false;
  const candidate = typeof message.role === 'string' ? message.role : message.type;
  if (typeof candidate !== 'string') return false;
>>>>>>> c9711192
  const normalized = candidate.toLowerCase();
  return normalized === 'assistant' || normalized === 'ai' || normalized === 'bot';
};

const collectStrings = (value, collector, depth = 0) => {
<<<<<<< HEAD
  if (depth > 3 || value == null) {
    return;
  }

  if (typeof value === 'string') {
    const trimmed = value.trim();
    if (trimmed) {
      collector.push(trimmed);
    }
    return;
  }

=======
  if (depth > 3 || value == null) return;
  if (typeof value === 'string') {
    const trimmed = value.trim();
    if (trimmed) collector.push(trimmed);
    return;
  }
>>>>>>> c9711192
  if (Array.isArray(value)) {
    value.forEach((item) => collectStrings(item, collector, depth + 1));
    return;
  }
<<<<<<< HEAD

=======
>>>>>>> c9711192
  if (typeof value === 'object') {
    Object.values(value).forEach((item) => collectStrings(item, collector, depth + 1));
  }
};

const tokenizeForRelevance = (text) => {
<<<<<<< HEAD
  if (!text) {
    return [];
  }

  return String(text)
    .toLowerCase()
    .match(/[a-z0-9]+/g)
    ?.filter((token) => token.length >= MIN_TOKEN_LENGTH) || [];
=======
  if (!text) return [];
  return (
    String(text)
      .toLowerCase()
      .match(/[a-z0-9]+/g)
      ?.filter((token) => token.length >= MIN_TOKEN_LENGTH) || []
  );
>>>>>>> c9711192
};

const buildTokenSet = (text) => {
  const tokens = new Set();
  tokenizeForRelevance(text).forEach((token) => tokens.add(token));
  return tokens;
};

const extractMessageText = (message) => {
<<<<<<< HEAD
  if (!message || typeof message !== 'object') {
    return '';
  }

=======
  if (!message || typeof message !== 'object') return '';
>>>>>>> c9711192
  const parts = [];
  const { content } = message;

  if (typeof content === 'string') {
    parts.push(content);
  } else if (Array.isArray(content)) {
    content.forEach((item) => {
      if (typeof item === 'string') {
        parts.push(item);
      } else if (item && typeof item === 'object') {
        if (typeof item.text === 'string') {
          parts.push(item.text);
        } else if (typeof item.content === 'string') {
          parts.push(item.content);
        } else if (typeof item.value === 'string') {
          parts.push(item.value);
        }
      }
    });
  } else if (content && typeof content === 'object') {
<<<<<<< HEAD
    if (typeof content.text === 'string') {
      parts.push(content.text);
    }
    if (typeof content.content === 'string') {
      parts.push(content.content);
    }
=======
    if (typeof content.text === 'string') parts.push(content.text);
    if (typeof content.content === 'string') parts.push(content.content);
>>>>>>> c9711192
    if (Array.isArray(content.parts)) {
      content.parts.forEach((part) => {
        if (typeof part === 'string') {
          parts.push(part);
        } else if (part && typeof part === 'object' && typeof part.text === 'string') {
          parts.push(part.text);
        }
      });
    }
  }

  ['text', 'prompt', 'message', 'question'].forEach((field) => {
    if (typeof message[field] === 'string') {
      parts.push(message[field]);
    }
  });

  return parts.join(' ').trim();
};

const getResourceSearchableTokens = (resource) => {
<<<<<<< HEAD
  if (!resource || typeof resource !== 'object') {
    return new Set();
  }
=======
  if (!resource || typeof resource !== 'object') return new Set();
>>>>>>> c9711192

  const parts = [];
  collectStrings(resource.title, parts);
  collectStrings(resource.description, parts);
  collectStrings(resource.tag, parts);
  collectStrings(resource.metadata, parts);

  const tokens = new Set();
  parts.forEach((part) => {
    tokenizeForRelevance(part).forEach((token) => tokens.add(token));
  });

  return tokens;
};

const mergeContexts = (existingContexts, newContexts) => {
  const merged = new Set();
<<<<<<< HEAD

  if (existingContexts && typeof existingContexts[Symbol.iterator] === 'function') {
    for (const value of existingContexts) {
      merged.add(value);
    }
  }

  if (newContexts && typeof newContexts[Symbol.iterator] === 'function') {
    for (const value of newContexts) {
      merged.add(value);
    }
  }

=======
  if (existingContexts && typeof existingContexts[Symbol.iterator] === 'function') {
    for (const value of existingContexts) merged.add(value);
  }
  if (newContexts && typeof newContexts[Symbol.iterator] === 'function') {
    for (const value of newContexts) merged.add(value);
  }
>>>>>>> c9711192
  return merged;
};

const contextsHas = (contexts, value) => {
<<<<<<< HEAD
  if (!contexts) {
    return false;
  }

  if (contexts instanceof Set) {
    return contexts.has(value);
  }

  if (Array.isArray(contexts)) {
    return contexts.includes(value);
  }

=======
  if (!contexts) return false;
  if (contexts instanceof Set) return contexts.has(value);
  if (Array.isArray(contexts)) return contexts.includes(value);
>>>>>>> c9711192
  return false;
};

const ensureResourceTitle = (resource) => {
<<<<<<< HEAD
  if (!resource || typeof resource !== 'object') {
    return null;
  }

  const metadata =
    resource.metadata && typeof resource.metadata === 'object'
      ? resource.metadata
      : {};
=======
  if (!resource || typeof resource !== 'object') return null;

  const metadata =
    resource.metadata && typeof resource.metadata === 'object' ? resource.metadata : {};
>>>>>>> c9711192

  const titleCandidates = [
    resource.title,
    metadata.documentTitle,
    metadata.document_title,
    metadata.filename,
    metadata.documentName,
    metadata.document_name,
    metadata.title,
    resource.url,
    resource.id,
  ];

<<<<<<< HEAD
  const resolvedTitle = titleCandidates.find(
    (value) => typeof value === 'string' && value.trim()
  );

  if (!resolvedTitle) {
    return null;
  }

  if (resource.title && resource.title.trim()) {
    return {
      ...resource,
      title: resource.title.trim(),
      metadata,
    };
=======
  const resolvedTitle = titleCandidates.find((value) => typeof value === 'string' && value.trim());
  if (!resolvedTitle) return null;

  if (resource.title && resource.title.trim()) {
    return { ...resource, title: resource.title.trim(), metadata };
>>>>>>> c9711192
  }

  const normalizedTitle = resolvedTitle.trim();
  const normalizedMetadata = { ...metadata };
<<<<<<< HEAD

=======
>>>>>>> c9711192
  if (!normalizedMetadata.documentTitle) {
    normalizedMetadata.documentTitle = normalizedTitle;
  }

<<<<<<< HEAD
  return {
    ...resource,
    title: normalizedTitle,
    metadata: normalizedMetadata,
  };
};

const buildResourceKey = (resource, messageIndex, resourceIndex) => {
  if (!resource) {
    return `resource-${messageIndex}-${resourceIndex}`;
  }

  const metadata =
    resource.metadata && typeof resource.metadata === 'object'
      ? resource.metadata
      : {};
=======
  return { ...resource, title: normalizedTitle, metadata: normalizedMetadata };
};

const buildResourceKey = (resource, messageIndex, resourceIndex) => {
  if (!resource) return `resource-${messageIndex}-${resourceIndex}`;

  const metadata =
    resource.metadata && typeof resource.metadata === 'object' ? resource.metadata : {};
>>>>>>> c9711192

  const keyCandidates = [
    resource.id,
    metadata.documentId,
    metadata.document_id,
    metadata.fileId,
    metadata.file_id,
    metadata.documentTitle,
    metadata.document_title,
    resource.url,
    resource.title ? `${resource.title}-${resource.type || ''}` : null,
  ];

  for (const candidate of keyCandidates) {
    if (typeof candidate === 'string') {
      const trimmed = candidate.trim();
<<<<<<< HEAD
      if (trimmed) {
        return trimmed;
      }
    }
  }

=======
      if (trimmed) return trimmed;
    }
  }
>>>>>>> c9711192
  return `resource-${messageIndex}-${resourceIndex}`;
};

const extractResourcesFromMessages = (messages) => {
<<<<<<< HEAD
  if (!Array.isArray(messages) || messages.length === 0) {
    return [];
  }

  let latestQuestionIndex = -1;
  let latestQuestionMessage = null;

  for (let index = messages.length - 1; index >= 0; index -= 1) {
    if (isUserMessage(messages[index])) {
      latestQuestionIndex = index;
      latestQuestionMessage = messages[index];
      break;
    }
  }

=======
  if (!Array.isArray(messages) || messages.length === 0) return [];

  let latestQuestionIndex = -1;
  let latestQuestionMessage = null;

  for (let index = messages.length - 1; index >= 0; index -= 1) {
    if (isUserMessage(messages[index])) {
      latestQuestionIndex = index;
      latestQuestionMessage = messages[index];
      break;
    }
  }

>>>>>>> c9711192
  const questionText = extractMessageText(latestQuestionMessage);
  const questionTokens = buildTokenSet(questionText);

  const resourcesMap = new Map();

  messages.forEach((message, messageIndex) => {
<<<<<<< HEAD
    const messageResources = Array.isArray(message?.resources)
      ? message.resources
      : [];

    const timestampValue = getTimestampValue(message?.timestamp, messageIndex);

    messageResources.forEach((resource, resourceIndex) => {
      const normalizedResource = ensureResourceTitle(resource);
      if (!normalizedResource) {
        return;
      }

      const key = buildResourceKey(normalizedResource, messageIndex, resourceIndex);

      const existing = resourcesMap.get(key);
      const contexts = new Set();

      if (latestQuestionIndex !== -1 && messageIndex === latestQuestionIndex) {
        contexts.add('question');
      } else if (
        latestQuestionIndex !== -1 &&
        messageIndex > latestQuestionIndex &&
        isAssistantMessage(message)
      ) {
        contexts.add('answer');
      } else {
        contexts.add('other');
      }

=======
    const messageResources = Array.isArray(message?.resources) ? message.resources : [];
    const timestampValue = getTimestampValue(message?.timestamp, messageIndex);

    messageResources.forEach((resource, resourceIndex) => {
      const normalizedResource = ensureResourceTitle(resource);
      if (!normalizedResource) return;

      const key = buildResourceKey(normalizedResource, messageIndex, resourceIndex);
      const existing = resourcesMap.get(key);
      const contexts = new Set();

      if (latestQuestionIndex !== -1 && messageIndex === latestQuestionIndex) {
        contexts.add('question');
      } else if (
        latestQuestionIndex !== -1 &&
        messageIndex > latestQuestionIndex &&
        isAssistantMessage(message)
      ) {
        contexts.add('answer');
      } else {
        contexts.add('other');
      }

>>>>>>> c9711192
      const mergedContexts = mergeContexts(existing?.contexts, contexts);

      const entry = {
        resource: normalizedResource,
        order: timestampValue,
        messageIndex,
        resourceIndex,
        contexts: mergedContexts,
      };

      if (!existing) {
        resourcesMap.set(key, entry);
        return;
      }

      const shouldReplace =
        entry.order > existing.order ||
        (entry.order === existing.order && entry.messageIndex > existing.messageIndex) ||
        (entry.order === existing.order &&
          entry.messageIndex === existing.messageIndex &&
          entry.resourceIndex >= existing.resourceIndex);

      if (shouldReplace) {
        resourcesMap.set(key, entry);
<<<<<<< HEAD
      } else if (existing) {
=======
      } else {
        // keep the newer contexts even if we don't replace the full entry
>>>>>>> c9711192
        existing.contexts = mergedContexts;
      }
    });
  });

<<<<<<< HEAD
=======
  // Compute relevance scores
>>>>>>> c9711192
  const scoredEntries = Array.from(resourcesMap.values()).map((entry) => {
    let score = 0;
    const { contexts } = entry;

    if (contextsHas(contexts, 'question')) {
      score += RELEVANCE_WEIGHTS.QUESTION_ATTACHMENT;
    }
<<<<<<< HEAD

    if (contextsHas(contexts, 'answer')) {
      score += RELEVANCE_WEIGHTS.ANSWER_RESOURCE;
    }

=======
    if (contextsHas(contexts, 'answer')) {
      score += RELEVANCE_WEIGHTS.ANSWER_RESOURCE;
    }
>>>>>>> c9711192
    if (questionTokens.size > 0) {
      const resourceTokens = getResourceSearchableTokens(entry.resource);
      resourceTokens.forEach((token) => {
        if (questionTokens.has(token)) {
          score += RELEVANCE_WEIGHTS.TOKEN_MATCH;
        }
      });
    }

<<<<<<< HEAD
    return {
      ...entry,
      score,
    };
  });

  return scoredEntries
    .sort((a, b) => {
      if (b.score !== a.score) {
        return b.score - a.score;
      }
      if (b.order !== a.order) {
        return b.order - a.order;
      }
      if (b.messageIndex !== a.messageIndex) {
        return b.messageIndex - a.messageIndex;
      }
=======
    return { ...entry, score };
  });

  // Sort by score first, then stable fallbacks
  return scoredEntries
    .sort((a, b) => {
      if (b.score !== a.score) return b.score - a.score;
      if (b.order !== a.order) return b.order - a.order;
      if (b.messageIndex !== a.messageIndex) return b.messageIndex - a.messageIndex;
>>>>>>> c9711192
      return b.resourceIndex - a.resourceIndex;
    })
    .map((entry) => entry.resource);
};

export default Sidebar;<|MERGE_RESOLUTION|>--- conflicted
+++ resolved
@@ -75,20 +75,14 @@
   if (typeof timestamp === 'number' && Number.isFinite(timestamp)) {
     return timestamp;
   }
-<<<<<<< HEAD
-
-=======
->>>>>>> c9711192
+
   if (typeof timestamp === 'string') {
     const parsed = Date.parse(timestamp);
     if (!Number.isNaN(parsed)) {
       return parsed;
     }
   }
-<<<<<<< HEAD
-
-=======
->>>>>>> c9711192
+
   return fallback;
 };
 
@@ -101,7 +95,7 @@
 };
 
 const isUserMessage = (message) => {
-<<<<<<< HEAD
+
   if (!message || typeof message !== 'object') {
     return false;
   }
@@ -111,17 +105,11 @@
     return false;
   }
 
-=======
-  if (!message || typeof message !== 'object') return false;
-  const candidate = typeof message.role === 'string' ? message.role : message.type;
-  if (typeof candidate !== 'string') return false;
->>>>>>> c9711192
   const normalized = candidate.toLowerCase();
   return normalized === 'user' || normalized === 'human';
 };
 
 const isAssistantMessage = (message) => {
-<<<<<<< HEAD
   if (!message || typeof message !== 'object') {
     return false;
   }
@@ -130,18 +118,12 @@
   if (typeof candidate !== 'string') {
     return false;
   }
-
-=======
-  if (!message || typeof message !== 'object') return false;
-  const candidate = typeof message.role === 'string' ? message.role : message.type;
-  if (typeof candidate !== 'string') return false;
->>>>>>> c9711192
   const normalized = candidate.toLowerCase();
   return normalized === 'assistant' || normalized === 'ai' || normalized === 'bot';
 };
 
 const collectStrings = (value, collector, depth = 0) => {
-<<<<<<< HEAD
+
   if (depth > 3 || value == null) {
     return;
   }
@@ -154,29 +136,17 @@
     return;
   }
 
-=======
-  if (depth > 3 || value == null) return;
-  if (typeof value === 'string') {
-    const trimmed = value.trim();
-    if (trimmed) collector.push(trimmed);
-    return;
-  }
->>>>>>> c9711192
   if (Array.isArray(value)) {
     value.forEach((item) => collectStrings(item, collector, depth + 1));
     return;
   }
-<<<<<<< HEAD
-
-=======
->>>>>>> c9711192
+
   if (typeof value === 'object') {
     Object.values(value).forEach((item) => collectStrings(item, collector, depth + 1));
   }
 };
 
 const tokenizeForRelevance = (text) => {
-<<<<<<< HEAD
   if (!text) {
     return [];
   }
@@ -185,15 +155,6 @@
     .toLowerCase()
     .match(/[a-z0-9]+/g)
     ?.filter((token) => token.length >= MIN_TOKEN_LENGTH) || [];
-=======
-  if (!text) return [];
-  return (
-    String(text)
-      .toLowerCase()
-      .match(/[a-z0-9]+/g)
-      ?.filter((token) => token.length >= MIN_TOKEN_LENGTH) || []
-  );
->>>>>>> c9711192
 };
 
 const buildTokenSet = (text) => {
@@ -203,14 +164,10 @@
 };
 
 const extractMessageText = (message) => {
-<<<<<<< HEAD
   if (!message || typeof message !== 'object') {
     return '';
   }
 
-=======
-  if (!message || typeof message !== 'object') return '';
->>>>>>> c9711192
   const parts = [];
   const { content } = message;
 
@@ -231,17 +188,13 @@
       }
     });
   } else if (content && typeof content === 'object') {
-<<<<<<< HEAD
     if (typeof content.text === 'string') {
       parts.push(content.text);
     }
     if (typeof content.content === 'string') {
       parts.push(content.content);
     }
-=======
-    if (typeof content.text === 'string') parts.push(content.text);
-    if (typeof content.content === 'string') parts.push(content.content);
->>>>>>> c9711192
+
     if (Array.isArray(content.parts)) {
       content.parts.forEach((part) => {
         if (typeof part === 'string') {
@@ -263,13 +216,9 @@
 };
 
 const getResourceSearchableTokens = (resource) => {
-<<<<<<< HEAD
   if (!resource || typeof resource !== 'object') {
     return new Set();
   }
-=======
-  if (!resource || typeof resource !== 'object') return new Set();
->>>>>>> c9711192
 
   const parts = [];
   collectStrings(resource.title, parts);
@@ -287,7 +236,6 @@
 
 const mergeContexts = (existingContexts, newContexts) => {
   const merged = new Set();
-<<<<<<< HEAD
 
   if (existingContexts && typeof existingContexts[Symbol.iterator] === 'function') {
     for (const value of existingContexts) {
@@ -301,19 +249,10 @@
     }
   }
 
-=======
-  if (existingContexts && typeof existingContexts[Symbol.iterator] === 'function') {
-    for (const value of existingContexts) merged.add(value);
-  }
-  if (newContexts && typeof newContexts[Symbol.iterator] === 'function') {
-    for (const value of newContexts) merged.add(value);
-  }
->>>>>>> c9711192
   return merged;
 };
 
 const contextsHas = (contexts, value) => {
-<<<<<<< HEAD
   if (!contexts) {
     return false;
   }
@@ -325,17 +264,10 @@
   if (Array.isArray(contexts)) {
     return contexts.includes(value);
   }
-
-=======
-  if (!contexts) return false;
-  if (contexts instanceof Set) return contexts.has(value);
-  if (Array.isArray(contexts)) return contexts.includes(value);
->>>>>>> c9711192
   return false;
 };
 
 const ensureResourceTitle = (resource) => {
-<<<<<<< HEAD
   if (!resource || typeof resource !== 'object') {
     return null;
   }
@@ -344,12 +276,6 @@
     resource.metadata && typeof resource.metadata === 'object'
       ? resource.metadata
       : {};
-=======
-  if (!resource || typeof resource !== 'object') return null;
-
-  const metadata =
-    resource.metadata && typeof resource.metadata === 'object' ? resource.metadata : {};
->>>>>>> c9711192
 
   const titleCandidates = [
     resource.title,
@@ -362,8 +288,7 @@
     resource.url,
     resource.id,
   ];
-
-<<<<<<< HEAD
+  
   const resolvedTitle = titleCandidates.find(
     (value) => typeof value === 'string' && value.trim()
   );
@@ -378,26 +303,15 @@
       title: resource.title.trim(),
       metadata,
     };
-=======
-  const resolvedTitle = titleCandidates.find((value) => typeof value === 'string' && value.trim());
-  if (!resolvedTitle) return null;
-
-  if (resource.title && resource.title.trim()) {
-    return { ...resource, title: resource.title.trim(), metadata };
->>>>>>> c9711192
   }
 
   const normalizedTitle = resolvedTitle.trim();
   const normalizedMetadata = { ...metadata };
-<<<<<<< HEAD
-
-=======
->>>>>>> c9711192
+
   if (!normalizedMetadata.documentTitle) {
     normalizedMetadata.documentTitle = normalizedTitle;
   }
 
-<<<<<<< HEAD
   return {
     ...resource,
     title: normalizedTitle,
@@ -414,16 +328,6 @@
     resource.metadata && typeof resource.metadata === 'object'
       ? resource.metadata
       : {};
-=======
-  return { ...resource, title: normalizedTitle, metadata: normalizedMetadata };
-};
-
-const buildResourceKey = (resource, messageIndex, resourceIndex) => {
-  if (!resource) return `resource-${messageIndex}-${resourceIndex}`;
-
-  const metadata =
-    resource.metadata && typeof resource.metadata === 'object' ? resource.metadata : {};
->>>>>>> c9711192
 
   const keyCandidates = [
     resource.id,
@@ -440,23 +344,16 @@
   for (const candidate of keyCandidates) {
     if (typeof candidate === 'string') {
       const trimmed = candidate.trim();
-<<<<<<< HEAD
       if (trimmed) {
         return trimmed;
       }
     }
   }
 
-=======
-      if (trimmed) return trimmed;
-    }
-  }
->>>>>>> c9711192
   return `resource-${messageIndex}-${resourceIndex}`;
 };
 
 const extractResourcesFromMessages = (messages) => {
-<<<<<<< HEAD
   if (!Array.isArray(messages) || messages.length === 0) {
     return [];
   }
@@ -472,28 +369,12 @@
     }
   }
 
-=======
-  if (!Array.isArray(messages) || messages.length === 0) return [];
-
-  let latestQuestionIndex = -1;
-  let latestQuestionMessage = null;
-
-  for (let index = messages.length - 1; index >= 0; index -= 1) {
-    if (isUserMessage(messages[index])) {
-      latestQuestionIndex = index;
-      latestQuestionMessage = messages[index];
-      break;
-    }
-  }
-
->>>>>>> c9711192
   const questionText = extractMessageText(latestQuestionMessage);
   const questionTokens = buildTokenSet(questionText);
 
   const resourcesMap = new Map();
 
   messages.forEach((message, messageIndex) => {
-<<<<<<< HEAD
     const messageResources = Array.isArray(message?.resources)
       ? message.resources
       : [];
@@ -523,31 +404,6 @@
         contexts.add('other');
       }
 
-=======
-    const messageResources = Array.isArray(message?.resources) ? message.resources : [];
-    const timestampValue = getTimestampValue(message?.timestamp, messageIndex);
-
-    messageResources.forEach((resource, resourceIndex) => {
-      const normalizedResource = ensureResourceTitle(resource);
-      if (!normalizedResource) return;
-
-      const key = buildResourceKey(normalizedResource, messageIndex, resourceIndex);
-      const existing = resourcesMap.get(key);
-      const contexts = new Set();
-
-      if (latestQuestionIndex !== -1 && messageIndex === latestQuestionIndex) {
-        contexts.add('question');
-      } else if (
-        latestQuestionIndex !== -1 &&
-        messageIndex > latestQuestionIndex &&
-        isAssistantMessage(message)
-      ) {
-        contexts.add('answer');
-      } else {
-        contexts.add('other');
-      }
-
->>>>>>> c9711192
       const mergedContexts = mergeContexts(existing?.contexts, contexts);
 
       const entry = {
@@ -572,21 +428,12 @@
 
       if (shouldReplace) {
         resourcesMap.set(key, entry);
-<<<<<<< HEAD
       } else if (existing) {
-=======
-      } else {
-        // keep the newer contexts even if we don't replace the full entry
->>>>>>> c9711192
         existing.contexts = mergedContexts;
       }
     });
   });
 
-<<<<<<< HEAD
-=======
-  // Compute relevance scores
->>>>>>> c9711192
   const scoredEntries = Array.from(resourcesMap.values()).map((entry) => {
     let score = 0;
     const { contexts } = entry;
@@ -594,17 +441,11 @@
     if (contextsHas(contexts, 'question')) {
       score += RELEVANCE_WEIGHTS.QUESTION_ATTACHMENT;
     }
-<<<<<<< HEAD
 
     if (contextsHas(contexts, 'answer')) {
       score += RELEVANCE_WEIGHTS.ANSWER_RESOURCE;
     }
 
-=======
-    if (contextsHas(contexts, 'answer')) {
-      score += RELEVANCE_WEIGHTS.ANSWER_RESOURCE;
-    }
->>>>>>> c9711192
     if (questionTokens.size > 0) {
       const resourceTokens = getResourceSearchableTokens(entry.resource);
       resourceTokens.forEach((token) => {
@@ -614,7 +455,6 @@
       });
     }
 
-<<<<<<< HEAD
     return {
       ...entry,
       score,
@@ -632,17 +472,6 @@
       if (b.messageIndex !== a.messageIndex) {
         return b.messageIndex - a.messageIndex;
       }
-=======
-    return { ...entry, score };
-  });
-
-  // Sort by score first, then stable fallbacks
-  return scoredEntries
-    .sort((a, b) => {
-      if (b.score !== a.score) return b.score - a.score;
-      if (b.order !== a.order) return b.order - a.order;
-      if (b.messageIndex !== a.messageIndex) return b.messageIndex - a.messageIndex;
->>>>>>> c9711192
       return b.resourceIndex - a.resourceIndex;
     })
     .map((entry) => entry.resource);
