import React, { useEffect, useRef, useState } from 'react';
import { X, Send } from 'lucide-react';
import { getToken } from '../services/authService';

const SupportRequestOverlay = ({ user, onClose }) => {
  const [message, setMessage] = useState('');
  const [submitting, setSubmitting] = useState(false);
  const textareaRef = useRef(null);

  useEffect(() => {
    if (textareaRef.current) {
      textareaRef.current.focus();
    }
  }, []);

  const handleSubmit = async () => {
    const trimmedMessage = message.trim();
    if (!trimmedMessage || submitting) {
      return;
    }

    setSubmitting(true);

    try {
      const requesterEmail = user?.email || '';
      const requesterName = user?.name || '';

      if (!requesterEmail) {
        throw new Error('A valid email address is required to submit a support request.');
      }

      const response = await fetch('/.netlify/functions/support-request', {
        method: 'POST',
        headers: {
          'Content-Type': 'application/json',
        },
        body: JSON.stringify({
          email: requesterEmail,
          name: requesterName,
          message: trimmedMessage,
        }),
      });

      if (response.ok) {
        alert('Support request email sent to AcceleraQA support.');
        setMessage('');
        onClose();
        return;
<<<<<<< HEAD
      }

      let errorDetail = 'An unknown error occurred.';

      try {
        const errorData = await response.json();
        errorDetail =
          errorData?.details ||
          errorData?.error ||
          errorData?.message ||
          errorDetail;
      } catch (parseError) {
        const text = await response.text();
        if (text) {
          errorDetail = text;
        }
      }

=======
      }

      let errorDetail = 'An unknown error occurred.';

      try {
        const errorData = await response.json();
        errorDetail =
          errorData?.details ||
          errorData?.error ||
          errorData?.message ||
          errorDetail;
      } catch (parseError) {
        const text = await response.text();
        if (text) {
          errorDetail = text;
        }
      }

>>>>>>> 98a0f7ac
      console.error('Support request failed', errorDetail);
      alert(`Failed to send support request: ${errorDetail}`);
    } catch (error) {
      console.error('Support request error:', error);
      const message = error?.message || 'Failed to send support request email';
      alert(message);
    } finally {
      setSubmitting(false);
    }
  };

  return (
    <div className="fixed inset-0 bg-black bg-opacity-50 flex items-center justify-center z-50 p-4">
      <div className="bg-white rounded-lg shadow-xl max-w-lg w-full">
        <div className="flex items-center justify-between p-6 border-b border-gray-200">
          <h2 className="text-xl font-semibold text-gray-900">Support Request</h2>
          <button
            onClick={onClose}
            className="p-2 hover:bg-gray-100 rounded-lg transition-colors"
            aria-label="Close support request"
          >
            <X className="h-5 w-5 text-gray-500" />
          </button>
        </div>
        <div className="p-6">
          <textarea
            ref={textareaRef}
            value={message}
            onChange={(e) => setMessage(e.target.value)}
            placeholder="Describe your issue..."
            className="w-full h-32 border border-gray-300 rounded-md p-2 focus:outline-none focus:ring-2 focus:ring-blue-500"
          />
          <div className="mt-4 flex justify-end">
            <button
              onClick={handleSubmit}
              disabled={submitting || !message.trim()}
              className="flex items-center space-x-2 px-4 py-2 bg-blue-600 text-white rounded hover:bg-blue-700 transition-colors focus:outline-none focus:ring-2 focus:ring-blue-500 disabled:opacity-50"
            >
              <Send className="h-4 w-4" />
              <span>{submitting ? 'Submitting...' : 'Submit'}</span>
            </button>
          </div>
        </div>
      </div>
    </div>
  );
};

export default SupportRequestOverlay;<|MERGE_RESOLUTION|>--- conflicted
+++ resolved
@@ -46,7 +46,6 @@
         setMessage('');
         onClose();
         return;
-<<<<<<< HEAD
       }
 
       let errorDetail = 'An unknown error occurred.';
@@ -65,26 +64,6 @@
         }
       }
 
-=======
-      }
-
-      let errorDetail = 'An unknown error occurred.';
-
-      try {
-        const errorData = await response.json();
-        errorDetail =
-          errorData?.details ||
-          errorData?.error ||
-          errorData?.message ||
-          errorDetail;
-      } catch (parseError) {
-        const text = await response.text();
-        if (text) {
-          errorDetail = text;
-        }
-      }
-
->>>>>>> 98a0f7ac
       console.error('Support request failed', errorDetail);
       alert(`Failed to send support request: ${errorDetail}`);
     } catch (error) {
