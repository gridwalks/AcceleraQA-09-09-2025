import React, { useState } from 'react';
import { X, Send } from 'lucide-react';
import { getToken } from '../services/authService';

const SupportRequestOverlay = ({ user, onClose }) => {
  const [message, setMessage] = useState('');
  const [submitting, setSubmitting] = useState(false);

  const handleSubmit = async () => {
    const trimmedMessage = message.trim();
    if (!trimmedMessage || submitting) {
      return;
    }

    setSubmitting(true);

    try {
<<<<<<< HEAD
      const requesterEmail = user?.email || '';
      const requesterName = user?.name || '';
=======
      const token = await getToken();

      if (!token) {
        throw new Error('Authentication required. Please sign in again.');
      }

      const userId = user?.sub;
      const requesterEmail = user?.email || '';

      if (!userId) {
        throw new Error('Unable to determine user identity. Please sign in again.');
      }
>>>>>>> 9fc31f66

      if (!requesterEmail) {
        throw new Error('A valid email address is required to submit a support request.');
      }

      const response = await fetch('/.netlify/functions/support-request', {
        method: 'POST',
        headers: {
          'Content-Type': 'application/json',
<<<<<<< HEAD
        },
        body: JSON.stringify({
          email: requesterEmail,
          name: requesterName,
          message: trimmedMessage,
        }),
=======
          Authorization: `Bearer ${token}`,
          'x-user-id': userId,
        },
        body: JSON.stringify({ email: requesterEmail, message: trimmedMessage }),
>>>>>>> 9fc31f66
      });

      if (response.ok) {
        alert('Support request email sent to AcceleraQA support.');
        setMessage('');
        onClose();
        return;
      }

      let errorDetail = 'An unknown error occurred.';

      try {
        const errorData = await response.json();
        errorDetail =
          errorData?.details ||
          errorData?.error ||
          errorData?.message ||
          errorDetail;
      } catch (parseError) {
        const text = await response.text();
        if (text) {
          errorDetail = text;
        }
      }

      console.error('Support request failed', errorDetail);
<<<<<<< HEAD
      alert(`Failed to send support request: ${errorDetail}`);
    } catch (error) {
      console.error('Support request error:', error);
      const message = error?.message || 'Failed to send support request email';
=======
      alert(`Failed to submit support request: ${errorDetail}`);
    } catch (error) {
      console.error('Support request error:', error);
      const message = error?.message || 'Failed to submit support request';
>>>>>>> 9fc31f66
      alert(message);
    } finally {
      setSubmitting(false);
    }
  };

  return (
    <div className="fixed inset-0 bg-black bg-opacity-50 flex items-center justify-center z-50 p-4">
      <div className="bg-white rounded-lg shadow-xl max-w-lg w-full">
        <div className="flex items-center justify-between p-6 border-b border-gray-200">
          <h2 className="text-xl font-semibold text-gray-900">Support Request</h2>
          <button
            onClick={onClose}
            className="p-2 hover:bg-gray-100 rounded-lg transition-colors"
            aria-label="Close support request"
          >
            <X className="h-5 w-5 text-gray-500" />
          </button>
        </div>
        <div className="p-6">
          <textarea
            value={message}
            onChange={(e) => setMessage(e.target.value)}
            placeholder="Describe your issue..."
            className="w-full h-32 border border-gray-300 rounded-md p-2 focus:outline-none focus:ring-2 focus:ring-blue-500"
          />
          <div className="mt-4 flex justify-end">
            <button
              onClick={handleSubmit}
              disabled={submitting || !message.trim()}
              className="flex items-center space-x-2 px-4 py-2 bg-blue-600 text-white rounded hover:bg-blue-700 transition-colors focus:outline-none focus:ring-2 focus:ring-blue-500 disabled:opacity-50"
            >
              <Send className="h-4 w-4" />
              <span>{submitting ? 'Submitting...' : 'Submit'}</span>
            </button>
          </div>
        </div>
      </div>
    </div>
  );
};

export default SupportRequestOverlay;<|MERGE_RESOLUTION|>--- conflicted
+++ resolved
@@ -15,23 +15,9 @@
     setSubmitting(true);
 
     try {
-<<<<<<< HEAD
+
       const requesterEmail = user?.email || '';
       const requesterName = user?.name || '';
-=======
-      const token = await getToken();
-
-      if (!token) {
-        throw new Error('Authentication required. Please sign in again.');
-      }
-
-      const userId = user?.sub;
-      const requesterEmail = user?.email || '';
-
-      if (!userId) {
-        throw new Error('Unable to determine user identity. Please sign in again.');
-      }
->>>>>>> 9fc31f66
 
       if (!requesterEmail) {
         throw new Error('A valid email address is required to submit a support request.');
@@ -41,19 +27,13 @@
         method: 'POST',
         headers: {
           'Content-Type': 'application/json',
-<<<<<<< HEAD
+
         },
         body: JSON.stringify({
           email: requesterEmail,
           name: requesterName,
           message: trimmedMessage,
         }),
-=======
-          Authorization: `Bearer ${token}`,
-          'x-user-id': userId,
-        },
-        body: JSON.stringify({ email: requesterEmail, message: trimmedMessage }),
->>>>>>> 9fc31f66
       });
 
       if (response.ok) {
@@ -80,17 +60,11 @@
       }
 
       console.error('Support request failed', errorDetail);
-<<<<<<< HEAD
+
       alert(`Failed to send support request: ${errorDetail}`);
     } catch (error) {
       console.error('Support request error:', error);
-      const message = error?.message || 'Failed to send support request email';
-=======
-      alert(`Failed to submit support request: ${errorDetail}`);
-    } catch (error) {
-      console.error('Support request error:', error);
-      const message = error?.message || 'Failed to submit support request';
->>>>>>> 9fc31f66
+      const message = error?.message || 'Failed to send support request email'
       alert(message);
     } finally {
       setSubmitting(false);
