--- conflicted
+++ resolved
@@ -5,10 +5,7 @@
 let downloadDocumentContentFromOpenAI;
 let handleSaveDocument;
 let handleDownloadDocument;
-<<<<<<< HEAD
 let handleListDocuments;
-=======
->>>>>>> ad72bd75
 
 const loadModule = async () => {
   jest.resetModules();
@@ -31,10 +28,7 @@
   downloadDocumentContentFromOpenAI = module.__testHelpers.downloadDocumentContentFromOpenAI;
   handleSaveDocument = module.__testHelpers.handleSaveDocument;
   handleDownloadDocument = module.__testHelpers.handleDownloadDocument;
-<<<<<<< HEAD
   handleListDocuments = module.__testHelpers.handleListDocuments;
-=======
->>>>>>> ad72bd75
 };
 
 beforeEach(async () => {
@@ -193,10 +187,7 @@
       const query = strings.join(' ').replace(/\s+/g, ' ').trim();
 
       if (query.includes('FROM rag_user_documents')) {
-<<<<<<< HEAD
         expect(query).toContain("metadata->>'sharedWithAllUsers'");
-=======
->>>>>>> ad72bd75
         expect(values).toEqual(expect.arrayContaining(['user-1']));
         return [];
       }
@@ -239,8 +230,7 @@
 
     const response = await handleDownloadDocument(sqlMock, 'user-1', { documentId: '99' });
     expect(response.statusCode).toBe(404);
-    const payload = JSON.parse(response.body);
-<<<<<<< HEAD
+    const payload = JSON.parse(response.body);1
     expect(payload.error).toBe('Document not found or access is restricted');
   });
 });
@@ -425,9 +415,6 @@
     const payload = JSON.parse(response.body);
     expect(payload.documentId).toBe('doc-shared');
     expect(payload.storageLocation.url).toBe('https://example.com/shared.pdf');
-=======
-    expect(payload.error).toBe('Document not found for this user');
->>>>>>> ad72bd75
   });
 });
 
