import { createAuth0Client } from '@auth0/auth0-spa-js';
import { AUTH0_CONFIG, ERROR_MESSAGES } from '../config/constants';

class AuthService {
  constructor() {
    this.auth0Client = null;
    this.isInitialized = false;
    this.cachedToken = null;
    this.tokenExpiry = null;
  }

  async initialize() {
    if (this.isInitialized) {
      return this.auth0Client;
    }

    try {
      // Validate required environment variables
      if (!AUTH0_CONFIG.DOMAIN || !AUTH0_CONFIG.CLIENT_ID) {
        throw new Error('Auth0 configuration missing. Please check environment variables.');
      }

      console.log('Initializing Auth0 client...');
      this.auth0Client = await createAuth0Client({
        domain: AUTH0_CONFIG.DOMAIN,
        clientId: AUTH0_CONFIG.CLIENT_ID,
        authorizationParams: {
          redirect_uri: AUTH0_CONFIG.REDIRECT_URI,
          audience: AUTH0_CONFIG.AUDIENCE,
          scope: AUTH0_CONFIG.SCOPE
        }
      });

      this.isInitialized = true;
      console.log('Auth0 client initialized successfully');
      return this.auth0Client;
    } catch (error) {
      console.error('Auth0 initialization failed:', error);
      throw new Error(`Authentication service initialization failed: ${error.message}`);
    }
  }

  async handleRedirectCallback() {
    if (!this.auth0Client) {
      throw new Error('Auth0 client not initialized');
    }

    try {
      await this.auth0Client.handleRedirectCallback();
      // Clean up the URL
      window.history.replaceState({}, document.title, window.location.pathname);
    } catch (error) {
      console.error('Error handling redirect callback:', error);
      throw new Error('Failed to complete authentication');
    }
  }

  async isAuthenticated() {
    if (!this.auth0Client) {
      return false;
    }

    try {
      return await this.auth0Client.isAuthenticated();
    } catch (error) {
      console.error('Error checking authentication status:', error);
      return false;
    }
  }

  async getUser() {
    if (!this.auth0Client) {
      return null;
    }

    try {
<<<<<<< HEAD
      let user = await this.auth0Client.getUser();

      if (!user) {
        try {
          // Attempt silent authentication to restore session on refresh
          await this.auth0Client.getTokenSilently({
            authorizationParams: {
              audience: AUTH0_CONFIG.AUDIENCE,
              scope: AUTH0_CONFIG.SCOPE
            }
          });
          user = await this.auth0Client.getUser();
        } catch (silentError) {
          console.warn('Silent authentication failed:', silentError);
          return null;
        }
      }

=======
      // Attempt to retrieve the user directly. This will also trigger a
      // session check with Auth0 so users remain logged in after a refresh.
      const user = await this.auth0Client.getUser();
>>>>>>> c4f63295
      if (!user) {
        return null;
      }

      const claims = await this.auth0Client.getIdTokenClaims();
      const roles = claims?.[AUTH0_CONFIG.ROLES_CLAIM] || [];
      const organization = claims?.[AUTH0_CONFIG.ORG_CLAIM] || null;

      return { ...user, roles, organization };
    } catch (error) {
      console.error('Error getting user:', error);
      return null;
    }
  }

  // NEW: Get the authenticated user's ID
  async getUserId() {
    const user = await this.getUser();
    return user?.sub || null;
  }

  async getToken() {
    console.log('=== GET TOKEN DEBUG ===');
    
    if (!this.auth0Client) {
      console.error('Auth0 client not initialized');
      throw new Error('Auth0 client not initialized');
    }

    try {
      // Check if user is authenticated first
      const isAuth = await this.isAuthenticated();
      console.log('User is authenticated:', isAuth);
      
      if (!isAuth) {
        console.error('User is not authenticated');
        throw new Error('User is not authenticated');
      }

      // Check if we have a cached token that's still valid
      if (this.cachedToken && this.tokenExpiry && Date.now() < this.tokenExpiry - 60000) {
        console.log('Using cached token (expires in:', Math.round((this.tokenExpiry - Date.now()) / 1000), 'seconds)');
        return this.cachedToken;
      }

      console.log('Getting fresh token from Auth0...');
      
      // Get fresh token with enhanced options
      const token = await this.auth0Client.getTokenSilently({
        authorizationParams: {
          audience: AUTH0_CONFIG.AUDIENCE,
          scope: AUTH0_CONFIG.SCOPE
        },
        // Add caching options
        cacheMode: 'cache-first',
        // Increase timeout for slower connections
        timeoutInSeconds: 30
      });

      if (!token) {
        console.error('No token returned from Auth0');
        throw new Error('No token returned from authentication service');
      }

      console.log('Token received successfully');
      console.log('Token length:', token.length);
      console.log('Token starts correctly:', token.startsWith('eyJ'));

      // Parse token to get expiry
      try {
        const tokenParts = token.split('.');
        if (tokenParts.length === 3) {
          let payload = tokenParts[1];
          while (payload.length % 4) {
            payload += '=';
          }
          
          const decoded = JSON.parse(atob(payload));
          if (decoded.exp) {
            this.tokenExpiry = decoded.exp * 1000; // Convert to milliseconds
            console.log('Token expires at:', new Date(this.tokenExpiry).toISOString());
          }
          
          console.log('Token subject:', decoded.sub);
          console.log('Token audience:', decoded.aud);
        }
      } catch (parseError) {
        console.warn('Could not parse token for caching:', parseError);
      }

      // Cache the token
      this.cachedToken = token;
      
      console.log('=== TOKEN SUCCESS ===');
      return token;

    } catch (error) {
      console.error('=== TOKEN ERROR ===');
      console.error('Error type:', error.constructor.name);
      console.error('Error message:', error.message);
      
      // Clear cached token on error
      this.cachedToken = null;
      this.tokenExpiry = null;

      // Handle specific Auth0 errors
      if (error.error === 'login_required') {
        console.error('Login required - redirecting to login');
        throw new Error('Please sign in again to continue');
      } else if (error.error === 'consent_required') {
        console.error('Consent required');
        throw new Error('Additional consent required');
      } else if (error.error === 'interaction_required') {
        console.error('Interaction required');
        throw new Error('Additional authentication required');
      }

      console.error('=== END TOKEN ERROR ===');
      throw new Error(`Failed to get access token: ${error.message}`);
    }
  }

  async login() {
    if (!this.auth0Client) {
      throw new Error('Auth0 client not initialized');
    }

    try {
      console.log('Initiating login...');
      await this.auth0Client.loginWithRedirect({
        authorizationParams: {
          redirect_uri: AUTH0_CONFIG.REDIRECT_URI,
          audience: AUTH0_CONFIG.AUDIENCE,
          scope: AUTH0_CONFIG.SCOPE
        }
      });
    } catch (error) {
      console.error('Login error:', error);
      throw new Error('Failed to initiate login');
    }
  }

  async logout() {
    if (!this.auth0Client) {
      throw new Error('Auth0 client not initialized');
    }

    try {
      // Clear cached token
      this.cachedToken = null;
      this.tokenExpiry = null;
      
      await this.auth0Client.logout({
        logoutParams: {
          returnTo: AUTH0_CONFIG.LOGOUT_URI
        }
      });
    } catch (error) {
      console.error('Logout error:', error);
      throw new Error('Failed to logout');
    }
  }

  // Clear token cache (useful for debugging)
  clearTokenCache() {
    console.log('Clearing token cache...');
    this.cachedToken = null;
    this.tokenExpiry = null;
  }

  // Get token info for debugging
  getTokenInfo() {
    return {
      hasCachedToken: !!this.cachedToken,
      tokenExpiry: this.tokenExpiry ? new Date(this.tokenExpiry).toISOString() : null,
      isExpired: this.tokenExpiry ? Date.now() > this.tokenExpiry : null,
      timeUntilExpiry: this.tokenExpiry ? Math.round((this.tokenExpiry - Date.now()) / 1000) : null
    };
  }

  handleAuthError(error) {
    console.error('Auth Error:', error);
    
    if (!error.error) {
      return ERROR_MESSAGES.AUTH_ERROR;
    }

    switch (error.error) {
      case 'access_denied':
        return 'Access was denied. Please try signing in again.';
      case 'unauthorized':
        return 'Unauthorized access. Please check your credentials.';
      case 'consent_required':
        return 'Additional consent is required to access this application.';
      case 'interaction_required':
        return 'Additional authentication is required.';
      case 'login_required':
        return 'Please sign in to continue.';
      default:
        return ERROR_MESSAGES.AUTH_ERROR;
    }
  }
}

// Create singleton instance
const authService = new AuthService();

// Export the singleton as default
export default authService;

// Export initialization function
export const initializeAuth = async (setUser, setIsLoadingAuth, initializeWelcomeMessage) => {
  try {
    await authService.initialize();

    // Check if user is returning from redirect
    const query = window.location.search;
    if (query.includes("code=") && query.includes("state=")) {
      await authService.handleRedirectCallback();
    }

    // Attempt to retrieve the user; this triggers session restoration if possible
    const user = await authService.getUser();

    if (user) {
      setUser(user);
      // Only call initializeWelcomeMessage if it's provided
      if (typeof initializeWelcomeMessage === 'function') {
        initializeWelcomeMessage();
      }
    }

    setIsLoadingAuth(false);
    return user;
  } catch (error) {
    console.error('Auth initialization error:', error);
    setIsLoadingAuth(false);
    return null;
  }
};

// Export login function
export const handleLogin = async () => {
  try {
    await authService.login();
  } catch (error) {
    console.error('Login failed:', error);
    // Could show a toast notification here
  }
};

// Export logout function
export const handleLogout = async () => {
  try {
    await authService.logout();
  } catch (error) {
    console.error('Logout failed:', error);
    // Could show a toast notification here
  }
};

// Export getToken function with enhanced error handling
export const getToken = async () => {
  try {
    return await authService.getToken();
  } catch (error) {
    console.error('Token retrieval failed:', error);
    throw error;
  }
};

// Export getUserId function
export const getUserId = async () => {
  try {
    return await authService.getUserId();
  } catch (error) {
    console.error('User ID retrieval failed:', error);
    return null;
  }
};

// Export additional debugging functions
export const clearTokenCache = () => authService.clearTokenCache();
export const getTokenInfo = () => authService.getTokenInfo();<|MERGE_RESOLUTION|>--- conflicted
+++ resolved
@@ -74,7 +74,7 @@
     }
 
     try {
-<<<<<<< HEAD
+
       let user = await this.auth0Client.getUser();
 
       if (!user) {
@@ -93,11 +93,6 @@
         }
       }
 
-=======
-      // Attempt to retrieve the user directly. This will also trigger a
-      // session check with Auth0 so users remain logged in after a refresh.
-      const user = await this.auth0Client.getUser();
->>>>>>> c4f63295
       if (!user) {
         return null;
       }
