--- conflicted
+++ resolved
@@ -98,11 +98,8 @@
   }
 
   sanitizeResponsesPayload(payload) {
-<<<<<<< HEAD
+
     if (payload == null) {
-=======
-    if (!payload || typeof payload !== 'object') {
->>>>>>> 39851b8a
       return payload;
     }
 
@@ -110,20 +107,15 @@
       return payload.map(item => this.sanitizeResponsesPayload(item));
     }
 
-<<<<<<< HEAD
     if (typeof payload !== 'object') {
       return payload;
     }
-
-=======
->>>>>>> 39851b8a
     const sanitized = { ...payload };
 
     if ('tool_resources' in sanitized) {
       delete sanitized.tool_resources;
     }
 
-<<<<<<< HEAD
     let rootAttachments = [];
     if (Array.isArray(sanitized.attachments)) {
       rootAttachments = this.sanitizeResponsesPayload(sanitized.attachments);
@@ -132,19 +124,10 @@
 
     if (Array.isArray(sanitized.content)) {
       sanitized.content = sanitized.content.map(item => this.sanitizeResponsesPayload(item));
-=======
-    const rootAttachments = Array.isArray(sanitized.attachments)
-      ? sanitized.attachments.map(item => this.sanitizeResponsesPayload(item))
-      : [];
-
-    if (rootAttachments.length > 0) {
-      delete sanitized.attachments;
->>>>>>> 39851b8a
     }
 
     if (Array.isArray(sanitized.input)) {
       sanitized.input = sanitized.input.map(message => this.normalizeResponseMessage(message));
-<<<<<<< HEAD
       if (rootAttachments.length > 0) {
         const applied = this.applyAttachmentsToLastUserMessageContent(sanitized.input, rootAttachments);
         if (!applied) {
@@ -153,49 +136,23 @@
       }
     } else if (rootAttachments.length > 0) {
       sanitized.attachments = rootAttachments;
-=======
-
-      if (rootAttachments.length > 0) {
-        const userIndex = this.findLastUserMessageIndex(sanitized.input);
-        if (userIndex !== -1) {
-          const targetMessage = sanitized.input[userIndex];
-          const existingAttachments = Array.isArray(targetMessage.attachments)
-            ? targetMessage.attachments
-            : [];
-          sanitized.input[userIndex] = {
-            ...targetMessage,
-            attachments: [...existingAttachments, ...rootAttachments],
-          };
-        } else {
-          sanitized.attachments = rootAttachments;
-        }
-      }
->>>>>>> 39851b8a
     }
 
     return sanitized;
   }
 
-<<<<<<< HEAD
   normalizeResponseMessage(message, options = {}) {
-=======
-  normalizeResponseMessage(message) {
->>>>>>> 39851b8a
     if (!message || typeof message !== 'object') {
       return message;
     }
 
-<<<<<<< HEAD
     const { attachmentsPrepend = true } = options;
-=======
->>>>>>> 39851b8a
     const normalized = { ...message };
 
     if ('tool_resources' in normalized) {
       delete normalized.tool_resources;
     }
 
-<<<<<<< HEAD
     const messageAttachments = Array.isArray(normalized.attachments)
       ? this.sanitizeResponsesPayload(normalized.attachments)
       : [];
@@ -305,38 +262,6 @@
 
     messages[userIndex] = this.normalizeResponseMessage(combinedMessage, { attachmentsPrepend: false });
     return true;
-=======
-    const aggregatedAttachments = Array.isArray(normalized.attachments)
-      ? normalized.attachments.map(item => this.sanitizeResponsesPayload(item))
-      : [];
-
-    if (Array.isArray(normalized.content)) {
-      const normalizedContent = normalized.content.map(part => {
-        if (!part || typeof part !== 'object') {
-          return part;
-        }
-
-        const { attachments: partAttachments, ...rest } = part;
-        if (Array.isArray(partAttachments) && partAttachments.length > 0) {
-          aggregatedAttachments.push(
-            ...partAttachments.map(item => this.sanitizeResponsesPayload(item))
-          );
-        }
-
-        return this.sanitizeResponsesPayload(rest);
-      });
-
-      normalized.content = normalizedContent;
-    }
-
-    if (aggregatedAttachments.length > 0) {
-      normalized.attachments = aggregatedAttachments;
-    } else {
-      delete normalized.attachments;
-    }
-
-    return normalized;
->>>>>>> 39851b8a
   }
 
   findLastUserMessageIndex(messages) {
@@ -708,17 +633,12 @@
           throw vsError;
         }
 
-<<<<<<< HEAD
-=======
-        const userContent = this.createContentForRole('user', message || '');
->>>>>>> 39851b8a
         const vectorStoreAttachments = [
           {
             vector_store_id: vectorStoreId,
             tools: [{ type: 'file_search' }],
           },
         ];
-<<<<<<< HEAD
 
         const userContent = this.createContentForRole('user', message || '').map((part, index) => {
           if (!part || typeof part !== 'object' || index !== 0) {
@@ -730,8 +650,6 @@
             attachments: vectorStoreAttachments,
           };
         });
-=======
->>>>>>> 39851b8a
 
         requestBody = {
           model,
