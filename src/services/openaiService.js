--- conflicted
+++ resolved
@@ -144,16 +144,12 @@
       requestBody.input = tokenPayloadMessage;
     }
 
-<<<<<<< HEAD
     // If a real file is provided, upload it and reference for file search
-=======
-    // If a real file is provided, upload it and attach for file search
->>>>>>> 5486cacc
     const isFile = documentFile && typeof documentFile === 'object' && 'name' in documentFile;
     if (isFile) {
       try {
         const fileId = await this.uploadFile(documentFile);
-<<<<<<< HEAD
+
 
         requestBody = {
           model,
@@ -168,11 +164,6 @@
           ],
           tools: [{ type: 'file_search' }],
         };
-=======
-        requestBody.attachments = [
-          { file_id: fileId, tools: [{ type: 'file_search' }] },
-        ];
->>>>>>> 5486cacc
       } catch (error) {
         console.error('File upload failed:', error);
         throw error;
