--- conflicted
+++ resolved
@@ -20,26 +20,18 @@
       method: 'POST',
       headers: {
         'Content-Type': 'application/json',
-        'Authorization': `Bearer ${this.apiKey}`
+        'Authorization': `Bearer ${this.apiKey}`,
       },
-      ...options
+      ...options,
     };
 
-<<<<<<< HEAD
-    try {
-      const response = await fetch(`${this.baseUrl}${endpoint}`, defaultOptions);
-
-      if (!response.ok) {
-        await this.handleApiError(response, tokenCount);
-      }
-=======
     const maxRetries = 3;
->>>>>>> 19d7f82a
 
     for (let attempt = 0; attempt < maxRetries; attempt++) {
       try {
         const response = await fetch(`${this.baseUrl}${endpoint}`, { ...defaultOptions });
 
+        // Handle rate limit with retries (exponential backoff)
         if (response.status === 429 && attempt < maxRetries - 1) {
           const delay = Math.pow(2, attempt) * 1000;
           await new Promise(resolve => setTimeout(resolve, delay));
@@ -47,11 +39,12 @@
         }
 
         if (!response.ok) {
-          await this.handleApiError(response);
+          await this.handleApiError(response, tokenCount);
         }
 
         return await response.json();
       } catch (error) {
+        // Network-level fetch failures (e.g., CORS or connectivity)
         if (error.name === 'TypeError' && error.message.includes('fetch')) {
           throw new Error(ERROR_MESSAGES.NETWORK_ERROR);
         }
@@ -59,16 +52,20 @@
       }
     }
 
-    throw new Error(ERROR_MESSAGES.RATE_LIMIT_EXCEEDED);
-  }
-
-  async handleApiError(response, tokenCount) {
+    // Final failure after retries
+    const finalMsg = typeof ERROR_MESSAGES.RATE_LIMIT_EXCEEDED === 'function'
+      ? ERROR_MESSAGES.RATE_LIMIT_EXCEEDED(tokenCount)
+      : ERROR_MESSAGES.RATE_LIMIT_EXCEEDED;
+
+    throw new Error(finalMsg);
+  }
+
+  async handleApiError(response, tokenCount = 0) {
     let errorData = {};
-    
     try {
       errorData = await response.json();
     } catch {
-      // If we can't parse the error response, use default messages
+      // ignore parse errors; fall back to generic message
     }
 
     const errorMessage = errorData.error?.message || 'Unknown error';
@@ -78,8 +75,12 @@
         throw new Error(ERROR_MESSAGES.INVALID_API_KEY);
       case 402:
         throw new Error(ERROR_MESSAGES.QUOTA_EXCEEDED);
-      case 429:
-        throw new Error(ERROR_MESSAGES.RATE_LIMIT_EXCEEDED(tokenCount));
+      case 429: {
+        const msg = typeof ERROR_MESSAGES.RATE_LIMIT_EXCEEDED === 'function'
+          ? ERROR_MESSAGES.RATE_LIMIT_EXCEEDED(tokenCount)
+          : ERROR_MESSAGES.RATE_LIMIT_EXCEEDED;
+        throw new Error(msg);
+      }
       default:
         throw new Error(`OpenAI API error: ${response.status} ${errorMessage}`);
     }
@@ -89,21 +90,14 @@
     return {
       model,
       messages: [
-        {
-          role: "system",
-          content: OPENAI_CONFIG.SYSTEM_PROMPT
-        },
-        {
-          role: "user",
-          content: message
-        }
+        { role: 'system', content: OPENAI_CONFIG.SYSTEM_PROMPT },
+        { role: 'user', content: message },
       ],
       max_tokens: OPENAI_CONFIG.MAX_TOKENS,
-      temperature: OPENAI_CONFIG.TEMPERATURE
+      temperature: OPENAI_CONFIG.TEMPERATURE,
     };
   }
 
-<<<<<<< HEAD
   estimateTokens(payload) {
     const messageTokens = payload.messages.reduce((sum, msg) => {
       return sum + msg.content.split(/\s+/).filter(Boolean).length;
@@ -111,10 +105,7 @@
     return messageTokens + (payload.max_tokens || 0);
   }
 
-  async getChatResponse(message, documentContent = '') {
-=======
   async getChatResponse(message, documentContent = '', model = OPENAI_CONFIG.MODEL) {
->>>>>>> 19d7f82a
     if ((!message || typeof message !== 'string' || message.trim().length === 0) && !documentContent) {
       throw new Error('Invalid message provided');
     }
@@ -123,25 +114,21 @@
       ? `${message}\n\nDocument Content:\n${documentContent}`
       : message;
 
-<<<<<<< HEAD
-    const payload = this.createChatPayload(combinedMessage);
+    const payload = this.createChatPayload(combinedMessage, model);
     const tokenCount = this.estimateTokens(payload);
 
-=======
-    const payload = this.createChatPayload(combinedMessage, model);
-    
->>>>>>> 19d7f82a
     try {
-      const data = await this.makeRequest('/chat/completions', {
-        body: JSON.stringify(payload)
-      }, tokenCount);
+      const data = await this.makeRequest(
+        '/chat/completions',
+        { body: JSON.stringify(payload) },
+        tokenCount
+      );
 
       if (!data.choices || data.choices.length === 0) {
         throw new Error('No response generated');
       }
 
-      const aiResponse = data.choices[0].message.content;
-      
+      const aiResponse = data.choices[0].message?.content;
       if (!aiResponse) {
         throw new Error('Empty response generated');
       }
@@ -151,10 +138,9 @@
 
       return {
         answer: aiResponse,
-        resources: resources,
-        usage: data.usage || null
+        resources,
+        usage: data.usage || null,
       };
-
     } catch (error) {
       console.error('OpenAI API Error:', error);
       throw error;
@@ -176,19 +162,16 @@
       .sort((a, b) => new Date(a.timestamp) - new Date(b.timestamp))
       .forEach(msg => {
         if (msg.type === 'user') {
-          // Start new conversation pair
           if (currentPair.question || currentPair.answer) {
             conversationPairs.push(currentPair);
           }
           currentPair = { question: msg.content };
         } else if (msg.type === 'ai' && !msg.isStudyNotes) {
-          // Add AI response to current pair
           currentPair.answer = msg.content;
           currentPair.resources = msg.resources || [];
         }
       });
 
-    // Don't forget the last pair
     if (currentPair.question || currentPair.answer) {
       conversationPairs.push(currentPair);
     }
@@ -197,27 +180,16 @@
       throw new Error('No valid conversation pairs found for study notes generation');
     }
 
-    // Create study content from conversation pairs
     const studyContent = conversationPairs
       .map((pair, index) => {
         let content = `\n=== CONVERSATION ${index + 1} ===\n`;
-        
-        if (pair.question) {
-          content += `QUESTION: ${pair.question}\n\n`;
-        }
-        
-        if (pair.answer) {
-          content += `ANSWER: ${pair.answer}\n`;
-        }
-        
+        if (pair.question) content += `QUESTION: ${pair.question}\n\n`;
+        if (pair.answer) content += `ANSWER: ${pair.answer}\n`;
         if (pair.resources && pair.resources.length > 0) {
           content += `\nRELATED RESOURCES:\n`;
-          content += pair.resources
-            .map(r => `• ${r.title} (${r.type}): ${r.url}`)
-            .join('\n');
+          content += pair.resources.map(r => `• ${r.title} (${r.type}): ${r.url}`).join('\n');
           content += '\n';
         }
-        
         return content;
       })
       .join('\n');
@@ -246,11 +218,11 @@
 }
 
 // Create singleton instance
-const openaiService = new OpenAIService();
-
-export default openaiService;
+const openAIService = new OpenAIService();
+
+export default openAIService;
 
 // Export convenience function for backward compatibility
 export const getChatGPTResponse = async (message, documentContent = '') => {
-  return await openaiService.getChatResponse(message, documentContent);
+  return await openAIService.getChatResponse(message, documentContent);
 };