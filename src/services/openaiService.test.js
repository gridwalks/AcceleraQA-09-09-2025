--- conflicted
+++ resolved
@@ -250,7 +250,6 @@
         {
           type: 'input_text',
           text: 'hi',
-<<<<<<< HEAD
         },
       ],
       attachments: [
@@ -262,16 +261,6 @@
     });
     body.input[1].content.forEach(part => {
       expect(part.attachments).toBeUndefined();
-=======
-          attachments: [
-            {
-              vector_store_id: 'vs-456',
-              tools: [{ type: 'file_search' }],
-            },
-          ],
-        },
-      ],
->>>>>>> d6361c18
     });
     expect(body.tools).toEqual([{ type: 'file_search' }]);
     expect(body).not.toHaveProperty('attachments');
@@ -291,12 +280,8 @@
   afterEach(() => {
     jest.restoreAllMocks();
   });
-
-<<<<<<< HEAD
+  
   it('removes tool_resources and keeps attachments at the message level for responses payloads', async () => {
-=======
-  it('removes tool_resources and nests attachments under content parts for responses payloads', async () => {
->>>>>>> d6361c18
     const payload = {
       model: 'test-model',
       input: [
@@ -338,21 +323,12 @@
     expect(Array.isArray(sanitized.input)).toBe(true);
     const userMessage = sanitized.input.find(msg => msg.role === 'user');
     expect(userMessage).toBeDefined();
-<<<<<<< HEAD
     expect(userMessage.attachments).toEqual([
-=======
-    expect(userMessage.attachments).toBeUndefined();
-
-    const [contentPart] = userMessage.content;
-    expect(contentPart).toBeDefined();
-    expect(contentPart.attachments).toEqual([
->>>>>>> d6361c18
       { vector_store_id: 'message-vs' },
       { vector_store_id: 'content-vs' },
       { vector_store_id: 'root-vs' },
     ]);
 
-<<<<<<< HEAD
     userMessage.attachments.forEach(attachment => {
       expect(attachment.tool_resources).toBeUndefined();
     });
@@ -362,10 +338,5 @@
         expect(part.attachments).toBeUndefined();
       }
     });
-=======
-    contentPart.attachments.forEach(attachment => {
-      expect(attachment.tool_resources).toBeUndefined();
-    });
->>>>>>> d6361c18
   });
 });