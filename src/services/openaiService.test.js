--- conflicted
+++ resolved
@@ -240,37 +240,27 @@
 
     const [, options] = openAIService.makeRequest.mock.calls[0];
     const body = JSON.parse(options.body);
+
+    // After sanitization, attachments should be on the user message, not at root.
     expect(body.input[0]).toEqual({
       role: 'system',
       content: [{ type: 'input_text', text: OPENAI_CONFIG.SYSTEM_PROMPT }],
     });
     expect(body.input[1]).toEqual({
       role: 'user',
-      content: [
-        {
-          type: 'input_text',
-          text: 'hi',
-        },
-      ],
-<<<<<<< HEAD
-=======
+      content: [{ type: 'input_text', text: 'hi' }],
       attachments: [
         {
           vector_store_id: 'vs-456',
           tools: [{ type: 'file_search' }],
         },
       ],
->>>>>>> 6eb9f293
-    });
+    });
+
     body.input[1].content.forEach(part => {
       expect(part.attachments).toBeUndefined();
     });
-<<<<<<< HEAD
-    expect(body.attachments).toEqual([
-      {
-        vector_store_id: 'vs-456',
-        tools: [{ type: 'file_search' }],
-=======
+
     expect(body.tools).toEqual([{ type: 'file_search' }]);
     expect(body).not.toHaveProperty('attachments');
     expect(body).not.toHaveProperty('tool_resources');
@@ -289,7 +279,7 @@
   afterEach(() => {
     jest.restoreAllMocks();
   });
-  
+
   it('removes tool_resources and keeps attachments at the message level for responses payloads', async () => {
     const payload = {
       model: 'test-model',
@@ -314,7 +304,6 @@
       ],
       tool_resources: {
         file_search: { vector_store_ids: ['root-vs'] },
->>>>>>> 6eb9f293
       },
       attachments: [{ vector_store_id: 'root-vs' }],
     };
@@ -327,9 +316,11 @@
     const [, options] = fetch.mock.calls[0];
     const sanitized = JSON.parse(options.body);
 
+    // root fields removed
     expect(sanitized.tool_resources).toBeUndefined();
     expect(sanitized.attachments).toBeUndefined();
 
+    // user message received consolidated attachments
     expect(Array.isArray(sanitized.input)).toBe(true);
     const userMessage = sanitized.input.find(msg => msg.role === 'user');
     expect(userMessage).toBeDefined();
@@ -338,92 +329,15 @@
       { vector_store_id: 'content-vs' },
       { vector_store_id: 'root-vs' },
     ]);
-<<<<<<< HEAD
-    expect(body.tools).toEqual([{ type: 'file_search' }]);
-    expect(body).not.toHaveProperty('tool_resources');
-  });
-});
-
-describe('openAIService makeRequest sanitization', () => {
-  beforeEach(() => {
-    openAIService.apiKey = 'test-key';
-    global.fetch = jest.fn().mockResolvedValue({
-      ok: true,
-      json: async () => ({ success: true }),
-    });
-  });
-
-  afterEach(() => {
-    jest.restoreAllMocks();
-  });
-
-  it('removes tool_resources and consolidates attachments at the root for responses payloads', async () => {
-    const payload = {
-      model: 'test-model',
-      input: [
-        {
-          role: 'system',
-          content: [{ type: 'input_text', text: 'system prompt' }],
-        },
-        {
-          role: 'user',
-          content: [
-            {
-              type: 'input_text',
-              text: 'hello',
-              attachments: [
-                { vector_store_id: 'content-vs', tool_resources: { example: true } },
-              ],
-            },
-          ],
-          attachments: [{ vector_store_id: 'message-vs' }],
-        },
-      ],
-      tool_resources: {
-        file_search: { vector_store_ids: ['root-vs'] },
-      },
-      attachments: [{ vector_store_id: 'root-vs' }],
-    };
-
-    await openAIService.makeRequest('/responses', {
-      body: JSON.stringify(payload),
-    });
-
-    expect(fetch).toHaveBeenCalledTimes(1);
-    const [, options] = fetch.mock.calls[0];
-    const sanitized = JSON.parse(options.body);
-
-    expect(sanitized.tool_resources).toBeUndefined();
-    expect(Array.isArray(sanitized.attachments)).toBe(true);
-    expect(sanitized.attachments).toEqual([
-      { vector_store_id: 'root-vs' },
-      { vector_store_id: 'content-vs' },
-      { vector_store_id: 'message-vs' },
-    ]);
-
-    expect(Array.isArray(sanitized.input)).toBe(true);
-    const userMessage = sanitized.input.find(msg => msg.role === 'user');
-    expect(userMessage).toBeDefined();
-    expect(userMessage.attachments).toBeUndefined();
-
-=======
 
     userMessage.attachments.forEach(attachment => {
       expect(attachment.tool_resources).toBeUndefined();
     });
 
->>>>>>> 6eb9f293
     userMessage.content.forEach(part => {
       if (part && typeof part === 'object') {
         expect(part.attachments).toBeUndefined();
       }
     });
-<<<<<<< HEAD
-
-    sanitized.attachments.forEach(attachment => {
-      expect(attachment.tool_resources).toBeUndefined();
-    });
-=======
->>>>>>> 6eb9f293
   });
 });