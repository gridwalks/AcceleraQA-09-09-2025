import { jest } from '@jest/globals';

jest.mock('../utils/resourceGenerator', () => ({
  generateResources: () => [],
}));

jest.mock('../utils/tokenUsage', () => ({
  recordTokenUsage: () => {},
}));

jest.mock('../config/modelConfig', () => ({
  getCurrentModel: () => 'test-model',
}));

let mockConvertDocxToPdfIfNeeded = async (file) => ({
  file,
  converted: false,
  originalFileName: file?.name || null,
  originalMimeType: file?.type || null,
});

jest.mock('../utils/fileConversion', () => ({
  convertDocxToPdfIfNeeded: (...args) => mockConvertDocxToPdfIfNeeded(...args),
}));

import openAIService from './openaiService';
import { OPENAI_CONFIG } from '../config/constants';

describe('openAIService uploadFile', () => {
  beforeEach(() => {
    jest.clearAllMocks();
    mockConvertDocxToPdfIfNeeded = jest.fn(async (file) => ({
      file,
      converted: false,
      originalFileName: file?.name || null,
      originalMimeType: file?.type || null,
    }));
    global.fetch = jest.fn().mockResolvedValue({
      ok: true,
      json: async () => ({ id: 'file-id' }),
    });
    global.FormData = class {
      constructor() {
        this.entries = [];
      }
      append(key, value) {
        this.entries.push([key, value]);
      }
    };
  });

  it('uploads supported file types', async () => {
    const file = { name: 'doc.pdf', type: 'application/pdf' };
    const id = await openAIService.uploadFile(file);
    expect(id).toBe('file-id');
    expect(fetch).toHaveBeenCalled();
    expect(mockConvertDocxToPdfIfNeeded).toHaveBeenCalledWith(file);
  });

  it('rejects unsupported file types', async () => {
    const file = { name: 'image.png', type: 'image/png' };
    await expect(openAIService.uploadFile(file)).rejects.toThrow('Unsupported file type; please upload a PDF, TXT, MD, or DOCX file');
    expect(fetch).not.toHaveBeenCalled();
  });

  it('converts DOCX files before uploading', async () => {
    const originalFile = {
      name: 'policy.docx',
      type: 'application/vnd.openxmlformats-officedocument.wordprocessingml.document',
    };

    const convertedFile = {
      name: 'policy.pdf',
      type: 'application/pdf',
    };

    mockConvertDocxToPdfIfNeeded.mockResolvedValue({
      file: convertedFile,
      converted: true,
      originalFileName: originalFile.name,
      originalMimeType: originalFile.type,
    });

    const id = await openAIService.uploadFile(originalFile);

    expect(id).toBe('file-id');
    expect(mockConvertDocxToPdfIfNeeded).toHaveBeenCalledWith(originalFile);
    const options = fetch.mock.calls[0][1];
    expect(options.body).toBeInstanceOf(FormData);
    const appendedFile = options.body.entries.find(([key]) => key === 'file')[1];
    expect(appendedFile).toBe(convertedFile);
  });
});

describe('openAIService getChatResponse', () => {
  beforeEach(() => {
    openAIService.apiKey = 'test-key';
    jest.spyOn(openAIService, 'makeRequest');
  });

  afterEach(() => {
    jest.restoreAllMocks();
  });

  it('handles responses API payload with output_text', async () => {
    openAIService.makeRequest.mockResolvedValue({
      output_text: 'response from output_text',
      usage: { total_tokens: 10 },
    });

    const result = await openAIService.getChatResponse('hello');
    expect(result.answer).toBe('response from output_text');

    const [, options] = openAIService.makeRequest.mock.calls[0];
    const body = JSON.parse(options.body);
    expect(body.input).toEqual([
      {
        role: 'system',
        content: [{ type: 'input_text', text: OPENAI_CONFIG.SYSTEM_PROMPT }],
      },
      {
        role: 'user',
        content: [{ type: 'input_text', text: 'hello' }],
      },
    ]);
  });

  it('handles responses API payload with output array not first element', async () => {
    openAIService.makeRequest.mockResolvedValue({
      output: [
        { role: 'meta' },
        {
          role: 'assistant',
          content: [
            {
              type: 'output_text',
              text: { value: 'response from output array' },
            },
          ],
        },
      ],
      usage: { total_tokens: 7 },
    });

    const result = await openAIService.getChatResponse('howdy');
    expect(result.answer).toBe('response from output array');
  });

  it('handles chat/completions payload with choices message content', async () => {
    openAIService.makeRequest.mockResolvedValue({
      choices: [{ message: { content: 'response from choices' } }],
      usage: { total_tokens: 5 },
    });

    const result = await openAIService.getChatResponse('hi');
    expect(result.answer).toBe('response from choices');
  });

  it('extracts assistant text from structured choice content arrays', async () => {
    openAIService.makeRequest.mockResolvedValue({
      choices: [
        {
          message: {
            content: [
              {
                type: 'output_text',
                text: { value: 'response from structured choices' },
              },
            ],
          },
        },
      ],
      usage: { total_tokens: 6 },
    });

    const result = await openAIService.getChatResponse('structured');
    expect(result.answer).toBe('response from structured choices');
  });

  it('includes prior messages in payload when history is provided', async () => {
    openAIService.makeRequest.mockResolvedValue({
      output_text: 'response with history',
      usage: { total_tokens: 12 },
    });

    const history = [
      { role: 'user', content: 'What is GMP?' },
      { role: 'assistant', content: 'It is Good Manufacturing Practice.' },
    ];

    const result = await openAIService.getChatResponse('Explain validation steps', null, history);
    expect(result.answer).toBe('response with history');

    const [, options] = openAIService.makeRequest.mock.calls[0];
    const body = JSON.parse(options.body);
    expect(body.input).toEqual([
      {
        role: 'system',
        content: [{ type: 'input_text', text: OPENAI_CONFIG.SYSTEM_PROMPT }],
      },
      {
        role: 'user',
        content: [{ type: 'input_text', text: 'What is GMP?' }],
      },
      {
        role: 'assistant',
        content: [{ type: 'output_text', text: 'It is Good Manufacturing Practice.' }],
      },
      {
        role: 'user',
        content: [{ type: 'input_text', text: 'Explain validation steps' }],
      },
    ]);
  });

  it('throws descriptive error when response has no text', async () => {
    openAIService.makeRequest.mockResolvedValue({});

    await expect(openAIService.getChatResponse('hi')).rejects.toThrow(/No response generated.*Raw response/);
  });

  it('uses file search when a document is provided', async () => {
    const file = { name: 'doc.pdf', type: 'application/pdf' };

    jest.spyOn(openAIService, 'uploadFile').mockResolvedValue('file-123');
    jest.spyOn(openAIService, 'createVectorStore').mockResolvedValue('vs-456');
    jest.spyOn(openAIService, 'attachFileToVectorStore').mockResolvedValue({});

    openAIService.makeRequest.mockResolvedValue({
      output_text: 'response from file',
      usage: { total_tokens: 3 },
    });

    const result = await openAIService.getChatResponse('hi', file);

    expect(openAIService.uploadFile).toHaveBeenCalledWith(file);
    expect(openAIService.createVectorStore).toHaveBeenCalled();
    expect(openAIService.attachFileToVectorStore).toHaveBeenCalledWith('vs-456', 'file-123');
    expect(result.answer).toBe('response from file');

    const [, options] = openAIService.makeRequest.mock.calls[0];
    const body = JSON.parse(options.body);
<<<<<<< HEAD
    expect(body.input[0]).toEqual({
      role: 'system',
      content: [{ type: 'input_text', text: OPENAI_CONFIG.SYSTEM_PROMPT }],
    });
    expect(body.input[1]).toEqual({
      role: 'user',
      content: [
        {
          type: 'input_text',
          text: 'hi',
        },
      ],
      attachments: [
        {
          vector_store_id: 'vs-456',
          tools: [{ type: 'file_search' }],
        },
      ],
    });
    expect(body.tools).toEqual([{ type: 'file_search' }]);
    expect(body).not.toHaveProperty('attachments');
=======
    expect(body.input).toEqual([
      {
        role: 'system',
        content: [{ type: 'input_text', text: OPENAI_CONFIG.SYSTEM_PROMPT }],
      },
      {
        role: 'user',
        content: [
          {
            type: 'input_text',
            text: 'hi',
          },
        ],
      },
    ]);
    expect(body.input[1]).not.toHaveProperty('attachments');
    expect(body.tools).toEqual([{ type: 'file_search' }]);
    expect(body.attachments).toEqual([
      {
        vector_store_id: 'vs-456',
        tools: [{ type: 'file_search' }],
      },
    ]);
>>>>>>> 72d96293
    expect(body.tool_resources).toEqual({
      file_search: {
        vector_store_ids: ['vs-456'],
      },
    });
  });
});<|MERGE_RESOLUTION|>--- conflicted
+++ resolved
@@ -240,7 +240,6 @@
 
     const [, options] = openAIService.makeRequest.mock.calls[0];
     const body = JSON.parse(options.body);
-<<<<<<< HEAD
     expect(body.input[0]).toEqual({
       role: 'system',
       content: [{ type: 'input_text', text: OPENAI_CONFIG.SYSTEM_PROMPT }],
@@ -262,31 +261,7 @@
     });
     expect(body.tools).toEqual([{ type: 'file_search' }]);
     expect(body).not.toHaveProperty('attachments');
-=======
-    expect(body.input).toEqual([
-      {
-        role: 'system',
-        content: [{ type: 'input_text', text: OPENAI_CONFIG.SYSTEM_PROMPT }],
-      },
-      {
-        role: 'user',
-        content: [
-          {
-            type: 'input_text',
-            text: 'hi',
-          },
-        ],
-      },
-    ]);
-    expect(body.input[1]).not.toHaveProperty('attachments');
-    expect(body.tools).toEqual([{ type: 'file_search' }]);
-    expect(body.attachments).toEqual([
-      {
-        vector_store_id: 'vs-456',
-        tools: [{ type: 'file_search' }],
-      },
-    ]);
->>>>>>> 72d96293
+
     expect(body.tool_resources).toEqual({
       file_search: {
         vector_store_ids: ['vs-456'],
