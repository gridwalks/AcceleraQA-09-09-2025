--- conflicted
+++ resolved
@@ -22,23 +22,18 @@
     try {
       await openaiService.makeRequest('/files', {
         method: 'GET',
-        headers: { 'OpenAI-Beta': 'assistants=v2' }
+        headers: { 'OpenAI-Beta': 'assistants=v2' },
       });
       return {
         success: true,
-<<<<<<< HEAD
-        data: result,
-        recommendation: 'OpenAI File Search system working! Full-text search with persistent storage.'
-=======
-        recommendation: 'OpenAI file search API reachable.'
->>>>>>> 63cdeff8
+        recommendation: 'OpenAI file search API reachable.',
       };
     } catch (error) {
       console.error('RAG connection test failed:', error);
       return {
         success: false,
         error: error.message,
-        recommendation: 'Check OpenAI API key and network connectivity'
+        recommendation: 'Check OpenAI API key and network connectivity',
       };
     }
   }
@@ -56,47 +51,23 @@
       metadata: {
         uploadedAt: new Date().toISOString(),
         processingMode: 'openai-file-search',
-        ...metadata
-      }
+        ...metadata,
+      },
     };
   }
 
-<<<<<<< HEAD
-      console.log('Uploading document:', file.name);
-      const text = await this.extractTextFromFile(file);
-
-      const result = await this.makeAuthenticatedRequest(this.apiUrl, {
-        action: 'upload',
-        document: {
-          filename: file.name,
-          type: file.type,
-          size: file.size,
-          text: text,
-          metadata: {
-            uploadedAt: new Date().toISOString(),
-            originalSize: file.size,
-            textLength: text.length,
-            processingMode: 'openai-file-search',
-            ...metadata
-          }
-        }
-      });
-
-      return result;
-=======
   async getDocuments() {
     const data = await openaiService.makeRequest('/files', {
       method: 'GET',
-      headers: { 'OpenAI-Beta': 'assistants=v2' }
+      headers: { 'OpenAI-Beta': 'assistants=v2' },
     });
     return data.data || [];
   }
->>>>>>> 63cdeff8
 
   async deleteDocument(documentId) {
     await openaiService.makeRequest(`/files/${documentId}`, {
       method: 'DELETE',
-      headers: { 'OpenAI-Beta': 'assistants=v2' }
+      headers: { 'OpenAI-Beta': 'assistants=v2' },
     });
     return { success: true };
   }
@@ -111,10 +82,7 @@
       });
     }
 
-    if (
-      file.type === 'application/pdf' ||
-      file.name?.toLowerCase().endsWith('.pdf')
-    ) {
+    if (file.type === 'application/pdf' || file.name?.toLowerCase().endsWith('.pdf')) {
       try {
         const arrayBuffer = await file.arrayBuffer();
         const raw = new TextDecoder().decode(arrayBuffer);
@@ -152,9 +120,9 @@
     const result = await openaiService.makeRequest(`/vector_stores/${vectorStoreId}/search`, {
       headers: {
         'Content-Type': 'application/json',
-        'OpenAI-Beta': 'assistants=v2'
+        'OpenAI-Beta': 'assistants=v2',
       },
-      body: JSON.stringify({ query: query.trim(), limit: options.limit || 10 })
+      body: JSON.stringify({ query: query.trim(), limit: options.limit || 10 }),
     });
 
     return result;
@@ -166,12 +134,12 @@
     const body = {
       model: getCurrentModel(),
       input: query,
-      tools: [{ type: 'file_search', vector_store_ids: [vectorStoreId] }]
+      tools: [{ type: 'file_search', vector_store_ids: [vectorStoreId] }],
     };
 
     const data = await openaiService.makeRequest('/responses', {
       headers: { 'OpenAI-Beta': 'assistants=v2' },
-      body: JSON.stringify(body)
+      body: JSON.stringify(body),
     });
 
     const answer =
@@ -190,72 +158,9 @@
       sources: annotations,
       ragMetadata: {
         totalSources: annotations.length,
-        processingMode: 'openai-file-search'
-      }
-<<<<<<< HEAD
-
-      const context = searchResults
-        .map((result, index) => 
-          `[Document: ${result.filename}]\n${result.text}\n`
-        )
-        .join('\n---\n');
-
-      const ragPrompt = `You are AcceleraQA, an AI assistant specialized in pharmaceutical quality and compliance. 
-
-Use the following document context to answer the user's question. The documents have been retrieved using OpenAI File Search and contain relevant information.
-
-DOCUMENT CONTEXT:
-${context.substring(0, 10000)} ${context.length > 10000 ? '...[truncated]' : ''}
-
-USER QUESTION: ${query}
-
-Please provide a comprehensive answer that:
-1. References the relevant information from the documents
-2. Maintains your pharmaceutical expertise
-3. Cites specific documents when appropriate
-4. Provides actionable guidance based on the context
-
-Answer:`;
-
-      const response = await openaiService.getChatResponse(ragPrompt);
-      
-      const sourceDocs = [...new Set(searchResults.map(r => r.filename))];
-      const highScoreResults = searchResults.filter(r => r.similarity > 0.6);
-      
-      let sourceAttribution = '';
-      if (sourceDocs.length > 0) {
-        sourceAttribution = `\n\n📄 **Sources Referenced:**\n`;
-        sourceDocs.forEach(doc => {
-          const docResults = searchResults.filter(r => r.filename === doc);
-          const avgScore = docResults.reduce((sum, r) => sum + r.similarity, 0) / docResults.length;
-          sourceAttribution += `• ${doc} (${(avgScore * 100).toFixed(1)}% relevance)\n`;
-        });
-        
-        if (highScoreResults.length > 0) {
-          sourceAttribution += `\n🎯 **Strong matches:** ${highScoreResults.length} chunks with >60% relevance`;
-        }
-      }
-
-      return {
-        ...response,
-        answer: response.answer + sourceAttribution,
-        sources: searchResults,
-        ragMetadata: {
-          totalSources: searchResults.length,
-          highScoreSources: highScoreResults.length,
-          avgScore: searchResults.reduce((sum, r) => sum + r.similarity, 0) / searchResults.length,
-          searchType: 'full-text-postgresql',
-          processingMode: 'openai-file-search'
-        }
-      };
-
-    } catch (error) {
-      console.error('Error generating RAG response:', error);
-      throw error;
-    }
-=======
+        processingMode: 'openai-file-search',
+      },
     };
->>>>>>> 63cdeff8
   }
 
   async search(query, options = {}) {
@@ -264,7 +169,7 @@
       return {
         answer: response.answer,
         sources: response.sources || [],
-        resources: response.resources || []
+        resources: response.resources || [],
       };
     } catch (error) {
       console.error('Error performing RAG search:', error);
@@ -274,9 +179,7 @@
 
   async getStats() {
     const documents = await this.getDocuments();
-    return {
-      totalDocuments: documents.length
-    };
+    return { totalDocuments: documents.length };
   }
 
   async runDiagnostics() {
@@ -284,9 +187,10 @@
       const diagnostics = {
         timestamp: new Date().toISOString(),
         mode: 'openai-file-search',
-        tests: {}
-      };
-
+        tests: {},
+      };
+
+      // Connectivity test
       try {
         const connectionTest = await this.testConnection();
         diagnostics.tests.connectivity = connectionTest;
@@ -294,27 +198,27 @@
         diagnostics.tests.connectivity = { success: false, error: error.message };
       }
 
+      // Document listing test
       try {
         const documents = await this.getDocuments();
-        diagnostics.tests.documentListing = {
-          success: true,
-          documentCount: documents.length
-        };
+        diagnostics.tests.documentListing = { success: true, documentCount: documents.length };
       } catch (error) {
         diagnostics.tests.documentListing = { success: false, error: error.message };
       }
 
+      // Vector search test
       try {
         const searchResult = await this.searchDocuments('pharmaceutical quality gmp', { limit: 3 });
         diagnostics.tests.search = {
           success: true,
           resultsFound: searchResult?.data?.length || 0,
-          searchType: 'vector'
+          searchType: 'vector',
         };
       } catch (error) {
         diagnostics.tests.search = { success: false, error: error.message };
       }
 
+      // Stats test
       try {
         const stats = await this.getStats();
         diagnostics.tests.stats = { success: true, ...stats };
@@ -327,35 +231,29 @@
 
       diagnostics.health = {
         score: (successfulTests / totalTests) * 100,
-<<<<<<< HEAD
-        status: successfulTests === totalTests ? 'healthy' : 
-                successfulTests > totalTests / 2 ? 'partial' : 'unhealthy',
-=======
-        status: successfulTests === totalTests ? 'healthy' : successfulTests > totalTests / 2 ? 'partial' : 'unhealthy',
->>>>>>> 63cdeff8
+        status:
+          successfulTests === totalTests
+            ? 'healthy'
+            : successfulTests > totalTests / 2
+            ? 'partial'
+            : 'unhealthy',
         mode: 'openai-file-search',
         features: {
           fileStorage: true,
           vectorSearch: true,
-          openAIIntegration: true
+          openAIIntegration: true,
         },
-        recommendations: []
+        recommendations: [],
       };
 
       if (!diagnostics.tests.connectivity?.success) {
         diagnostics.health.recommendations.push('Check OpenAI API key and network connection');
       }
-
       if (!diagnostics.tests.search?.success) {
         diagnostics.health.recommendations.push('Upload documents to enable search');
       }
-
       if (diagnostics.health.status === 'healthy') {
-<<<<<<< HEAD
-        diagnostics.health.recommendations.push('System working well! OpenAI File Search provides robust, scalable document storage and search.');
-=======
         diagnostics.health.recommendations.push('System working well with OpenAI file search');
->>>>>>> 63cdeff8
       }
 
       return diagnostics;
@@ -367,65 +265,37 @@
         health: {
           score: 0,
           status: 'error',
-          error: error.message
-        }
+          error: error.message,
+        },
       };
     }
   }
 
   async testUpload() {
     try {
-<<<<<<< HEAD
-      const testContent = `Test Document for AcceleraQA OpenAI File Search System
-
-This is a comprehensive test document to verify the OpenAI File Search upload functionality works correctly.
-
-Key Topics Covered:
-- Good Manufacturing Practice (GMP) compliance requirements
-- Quality Control Testing procedures and protocols
-- Process Validation lifecycle and documentation
-- Regulatory Compliance with FDA and ICH guidelines
-
-This test ensures the OpenAI File Search system can process documents efficiently and provide reliable search functionality for pharmaceutical quality professionals.`;
-
-      const testFile = new File([testContent], 'openai-test-document.txt', { type: 'text/plain' });
-      
-      const result = await this.uploadDocument(testFile, {
-        category: 'test',
-        tags: ['test', 'openai-verification', 'file-search'],
-        testDocument: true,
-        description: 'Test document for OpenAI File Search system'
-=======
-      const testContent = `Test Document for OpenAI File Search RAG System\n\nThis is a test document to verify the OpenAI file-search upload functionality.`;
+      const testContent = `Test Document for OpenAI File Search RAG System
+
+This is a test document to verify the OpenAI file-search upload functionality.`;
       const testFile = new File([testContent], 'openai-file-search-test.txt', { type: 'text/plain' });
 
       const result = await this.uploadDocument(testFile, {
         category: 'test',
         tags: ['test', 'openai-file-search'],
         testDocument: true,
-        description: 'Test document for OpenAI file search RAG system'
->>>>>>> 63cdeff8
+        description: 'Test document for OpenAI file search RAG system',
       });
 
       return {
         success: true,
         uploadResult: result,
-<<<<<<< HEAD
-        message: 'Test upload to OpenAI File Search completed successfully'
-=======
-        message: 'Test upload completed successfully'
->>>>>>> 63cdeff8
+        message: 'Test upload completed successfully',
       };
     } catch (error) {
       console.error('Test upload failed:', error);
       return {
         success: false,
         error: error.message,
-<<<<<<< HEAD
-        message: 'Test upload to OpenAI File Search failed'
-=======
-        message: 'Test upload failed'
->>>>>>> 63cdeff8
+        message: 'Test upload failed',
       };
     }
   }
@@ -435,27 +305,21 @@
       const result = await this.generateRAGResponse('GMP quality manufacturing validation compliance');
       return {
         success: true,
-<<<<<<< HEAD
-        searchResult: searchResult,
-        message: `Search test completed - found ${searchResult.results?.length || 0} results using OpenAI File Search`
-=======
         searchResult: result,
-        message: `Search test completed - found ${result.sources?.length || 0} sources`
->>>>>>> 63cdeff8
+        message: `Search test completed - found ${result.sources?.length || 0} sources`,
       };
     } catch (error) {
       console.error('Test search failed:', error);
       return {
         success: false,
         error: error.message,
-        message: 'Test search failed'
+        message: 'Test search failed',
       };
     }
   }
 }
 
 const ragService = new RAGService();
-
 export default ragService;
 
 export const uploadDocument = (file, metadata) => ragService.uploadDocument(file, metadata);
@@ -468,4 +332,4 @@
 export const getStats = () => ragService.getStats();
 export const runDiagnostics = () => ragService.runDiagnostics();
 export const testUpload = () => ragService.testUpload();
-export const testSearch = () => ragService.testSearch();
+export const testSearch = () => ragService.testSearch();