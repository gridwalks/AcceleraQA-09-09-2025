--- conflicted
+++ resolved
@@ -322,7 +322,6 @@
     expect(tools).toHaveLength(1);
     expect(tools[0].vector_store_ids).toEqual(['vs_default_user', additionalVectorStore]);
   });
-<<<<<<< HEAD
 });
 
 describe('downloadDocument', () => {
@@ -356,6 +355,5 @@
       'documentId or fileId is required to download a document'
     );
   });
-=======
->>>>>>> 1868fa1a
+
 });