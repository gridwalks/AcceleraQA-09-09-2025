--- conflicted
+++ resolved
@@ -15,7 +15,6 @@
 };
 
 const resolveMessageType = (msg) => {
-<<<<<<< HEAD
   if (!msg || typeof msg !== 'object') {
     return null;
   }
@@ -29,14 +28,6 @@
   if (type === 'system') {
     return 'system';
   }
-=======
-  if (!msg || typeof msg !== 'object') return null;
-
-  const type = msg.type || msg.role;
-
-  if (type === 'assistant') return 'ai';
-  if (type === 'system') return 'system';
->>>>>>> a399b57d
 
   return type || null;
 };
@@ -133,17 +124,12 @@
  * @returns {Object[]} - Merged and deduplicated messages
  */
 export function mergeCurrentAndStoredMessages(currentMessages, storedMessages) {
-<<<<<<< HEAD
   const safeCurrent = Array.isArray(currentMessages)
     ? currentMessages.filter(Boolean)
     : [];
   const safeStored = Array.isArray(storedMessages)
     ? storedMessages.filter(Boolean)
     : [];
-=======
-  const safeCurrent = Array.isArray(currentMessages) ? currentMessages.filter(Boolean) : [];
-  const safeStored = Array.isArray(storedMessages) ? storedMessages.filter(Boolean) : [];
->>>>>>> a399b57d
 
   if (process.env.NODE_ENV === 'development') {
     console.log('=== MERGE FUNCTION DEBUG ===');
@@ -154,13 +140,9 @@
   const messageMap = new Map();
 
   const assignMessage = (message, { isCurrentMessage }) => {
-<<<<<<< HEAD
     if (!message || typeof message !== 'object') {
       return;
     }
-=======
-    if (!message || typeof message !== 'object') return;
->>>>>>> a399b57d
 
     const key = getMessageMergeKey(message) || `generated:${messageMap.size}`;
     const existing = messageMap.get(key);
@@ -196,19 +178,10 @@
   const { assignments: mergeAssignments } = deriveThreadIdAssignments(sortedMessages);
 
   const normalizedMessages = sortedMessages.map((message, index) => {
-<<<<<<< HEAD
-    const assignedThreadId = mergeAssignments[index] || message.threadId || message.conversationThreadId || null;
-    const canonicalConversationId =
-      message.conversationId ||
-      message.conversation?.id ||
-      assignedThreadId ||
-      null;
-=======
     const assignedThreadId =
       mergeAssignments[index] || message.threadId || message.conversationThreadId || null;
     const canonicalConversationId =
       message.conversationId || message.conversation?.id || assignedThreadId || null;
->>>>>>> a399b57d
 
     return {
       ...message,
@@ -240,16 +213,8 @@
 
   const { assignments: threadAssignments } = deriveThreadIdAssignments(messages);
 
-<<<<<<< HEAD
-  const resolveConversationIdentifier = (message, fallback) =>
-    message?.conversationId ||
-    message?.conversation?.id ||
-    fallback ||
-    null;
-=======
   const resolveConversationId = (message, fallback) =>
     message?.conversationId || message?.conversation?.id || fallback || null;
->>>>>>> a399b57d
 
   const resolveThreadIdForIndex = (idx) => threadAssignments[idx] || null;
 
@@ -257,15 +222,11 @@
     const messageType = resolveMessageType(message);
 
     // Skip user messages that have a following AI message (they'll be combined)
-<<<<<<< HEAD
-    if (messageType === 'user' && index < array.length - 1 && resolveMessageType(array[index + 1]) === 'ai') {
-=======
     if (
       messageType === 'user' &&
       index < array.length - 1 &&
       resolveMessageType(array[index + 1]) === 'ai'
     ) {
->>>>>>> a399b57d
       return acc;
     }
 
@@ -274,16 +235,6 @@
       const userMessage = array[index - 1];
       const threadId = resolveThreadIdForIndex(index) || resolveThreadIdForIndex(index - 1);
       const conversationId =
-<<<<<<< HEAD
-        resolveConversationIdentifier(message, null) ||
-        resolveConversationIdentifier(userMessage, null) ||
-        threadId;
-      const normalizedThreadId = threadId || conversationId || null;
-      const normalizedUserMessage = userMessage
-        ? {
-            ...userMessage,
-            conversationId: resolveConversationIdentifier(userMessage, conversationId),
-=======
         resolveConversationId(message, null) || resolveConversationId(userMessage, null) || threadId;
 
       const normalizedThreadId = threadId || conversationId || null;
@@ -292,19 +243,10 @@
         ? {
             ...userMessage,
             conversationId: resolveConversationId(userMessage, conversationId),
->>>>>>> a399b57d
             threadId: normalizedThreadId,
             conversationThreadId: normalizedThreadId,
           }
         : null;
-<<<<<<< HEAD
-      const normalizedAiMessage = {
-        ...message,
-        conversationId: resolveConversationIdentifier(message, conversationId),
-        threadId: normalizedThreadId,
-        conversationThreadId: normalizedThreadId,
-      };
-=======
 
       const normalizedAiMessage = {
         ...message,
@@ -313,7 +255,6 @@
         conversationThreadId: normalizedThreadId,
       };
 
->>>>>>> a399b57d
       const combinedMessage = {
         id: `${userMessage.id}-${message.id}`,
         userContent: userMessage.content,
@@ -336,24 +277,16 @@
     // Handle standalone AI messages (like welcome messages)
     else if (messageType === 'ai') {
       const threadId = resolveThreadIdForIndex(index);
-<<<<<<< HEAD
-      const conversationId = resolveConversationIdentifier(message, threadId);
-      const normalizedThreadId = threadId || conversationId || null;
-=======
       const conversationId = resolveConversationId(message, threadId);
       const normalizedThreadId = threadId || conversationId || null;
 
->>>>>>> a399b57d
       const normalizedAiMessage = {
         ...message,
         conversationId,
         threadId: normalizedThreadId,
         conversationThreadId: normalizedThreadId,
       };
-<<<<<<< HEAD
-=======
-
->>>>>>> a399b57d
+
       const combinedMessage = {
         id: message.id,
         userContent: null,
@@ -374,24 +307,16 @@
     // Handle standalone user messages (unlikely but possible)
     else if (messageType === 'user') {
       const threadId = resolveThreadIdForIndex(index);
-<<<<<<< HEAD
-      const conversationId = resolveConversationIdentifier(message, threadId);
-      const normalizedThreadId = threadId || conversationId || null;
-=======
       const conversationId = resolveConversationId(message, threadId);
       const normalizedThreadId = threadId || conversationId || null;
 
->>>>>>> a399b57d
       const normalizedUserMessage = {
         ...message,
         conversationId,
         threadId: normalizedThreadId,
         conversationThreadId: normalizedThreadId,
       };
-<<<<<<< HEAD
-=======
-
->>>>>>> a399b57d
+
       const combinedMessage = {
         id: message.id,
         userContent: message.content,
@@ -471,22 +396,10 @@
 });
 
 const createContentFingerprint = (message) => {
-<<<<<<< HEAD
-  if (!message || typeof message !== 'object') {
-    return 'no-content';
-  }
-
-  const { content } = message;
-
-  if (content == null) {
-    return 'no-content';
-  }
-=======
   if (!message || typeof message !== 'object') return 'no-content';
 
   const { content } = message;
   if (content == null) return 'no-content';
->>>>>>> a399b57d
 
   if (typeof content === 'string') {
     const trimmed = content.trim();
@@ -496,82 +409,28 @@
   if (Array.isArray(content)) {
     const joined = content
       .map((part) => {
-<<<<<<< HEAD
-        if (typeof part === 'string') {
-          return part.trim();
-        }
-
-        if (part == null) {
-          return '';
-        }
-
-        try {
-          return JSON.stringify(part);
-        } catch (error) {
-=======
         if (typeof part === 'string') return part.trim();
         if (part == null) return '';
         try {
           return JSON.stringify(part);
         } catch {
->>>>>>> a399b57d
           return String(part);
         }
       })
       .filter(Boolean)
       .join(' ');
-<<<<<<< HEAD
-
-=======
->>>>>>> a399b57d
     return joined ? joined.slice(0, 60) : 'no-content';
   }
 
   try {
     const serialized = JSON.stringify(content);
     return serialized ? serialized.slice(0, 60) : 'no-content';
-<<<<<<< HEAD
-  } catch (error) {
-=======
   } catch {
->>>>>>> a399b57d
     const coerced = String(content);
     return coerced ? coerced.slice(0, 60) : 'no-content';
   }
 };
 
-<<<<<<< HEAD
-const buildConversationIdentifierCandidates = (message = {}) => [
-  message.conversationId,
-  message.conversation?.id,
-  message.conversationThreadId,
-  message.threadId,
-  message.thread_id,
-  message.parentConversationId,
-  message.metadata?.conversationId,
-  message.metadata?.threadId,
-  message.metadata?.thread_id,
-  message.sessionId,
-  message.session_id,
-  message.metadata?.sessionId,
-  message.metadata?.session_id,
-].filter(Boolean);
-
-const buildThreadGroupingCandidates = (message = {}) => [
-  message.threadId,
-  message.conversationThreadId,
-  message.conversationId,
-  message.conversation?.id,
-  message.parentConversationId,
-  message.metadata?.threadId,
-  message.metadata?.conversationId,
-  message.metadata?.sessionId,
-  message.metadata?.thread_id,
-  message.metadata?.session_id,
-  message.sessionId,
-  message.session_id,
-].filter(Boolean);
-=======
 const buildConversationIdentifierCandidates = (message = {}) =>
   [
     message.conversationId,
@@ -604,7 +463,6 @@
     message.sessionId,
     message.session_id,
   ].filter(Boolean);
->>>>>>> a399b57d
 
 const deriveThreadIdAssignments = (messages, { threadGapMs = DEFAULT_THREAD_GAP_MS } = {}) => {
   const safeMessages = Array.isArray(messages) ? messages : [];
@@ -619,13 +477,7 @@
     const timestampValue = getTimestampValue(message?.timestamp);
     const timestampPart = timestampValue != null ? timestampValue : `idx-${index}`;
     const idPart =
-<<<<<<< HEAD
-      (typeof message?.id === 'string' && message.id.trim())
-        ? message.id.trim()
-        : `seq-${fallbackCounter + 1}`;
-=======
       typeof message?.id === 'string' && message.id.trim() ? message.id.trim() : `seq-${fallbackCounter + 1}`;
->>>>>>> a399b57d
 
     fallbackCounter += 1;
     return `local-thread-${timestampPart}-${idPart}`;
@@ -669,18 +521,8 @@
     assignments[index] = resolvedThreadId;
     previousThreadId = resolvedThreadId;
 
-<<<<<<< HEAD
-    if (timestampValue != null) {
-      previousTimestamp = timestampValue;
-    }
-
-    if (currentSessionId) {
-      previousSessionId = currentSessionId;
-    }
-=======
     if (timestampValue != null) previousTimestamp = timestampValue;
     if (currentSessionId) previousSessionId = currentSessionId;
->>>>>>> a399b57d
 
     if (
       resolvedThreadId &&
@@ -711,21 +553,6 @@
 export { deriveThreadIdAssignments };
 
 const getMessageMergeKey = (message) => {
-<<<<<<< HEAD
-  if (!message || typeof message !== 'object') {
-    return null;
-  }
-
-  if (message.id) {
-    return message.id;
-  }
-
-  const conversationKey = buildConversationIdentifierCandidates(message)[0] || 'no-conversation';
-  const timestampValue = getTimestampValue(message.timestamp);
-  const timestampKey = timestampValue != null
-    ? String(timestampValue)
-    : (typeof message.timestamp === 'string' && message.timestamp.trim())
-=======
   if (!message || typeof message !== 'object') return null;
 
   if (message.id) return message.id;
@@ -736,7 +563,6 @@
     timestampValue != null
       ? String(timestampValue)
       : typeof message.timestamp === 'string' && message.timestamp.trim()
->>>>>>> a399b57d
       ? message.timestamp.trim()
       : 'no-timestamp';
   const roleKey = message.role || message.type || 'unknown-role';
@@ -746,22 +572,10 @@
 };
 
 const resolveThreadFlags = (messages = []) => {
-<<<<<<< HEAD
-  const flags = {
-    isCurrent: false,
-    isStored: false,
-  };
-
-  messages.forEach((message) => {
-    if (!message) {
-      return;
-    }
-=======
   const flags = { isCurrent: false, isStored: false };
 
   messages.forEach((message) => {
     if (!message) return;
->>>>>>> a399b57d
 
     if (
       message.isCurrent ||
@@ -784,18 +598,8 @@
 };
 
 const buildThreadMessages = (existingMessages = [], nextMessage) => {
-<<<<<<< HEAD
-  const validExisting = Array.isArray(existingMessages)
-    ? existingMessages.filter(Boolean)
-    : [];
-
-  if (!nextMessage || !nextMessage.id) {
-    return [...validExisting];
-  }
-=======
   const validExisting = Array.isArray(existingMessages) ? existingMessages.filter(Boolean) : [];
   if (!nextMessage || !nextMessage.id) return [...validExisting];
->>>>>>> a399b57d
 
   const messageMap = new Map();
 
@@ -832,12 +636,8 @@
       const existing = threads.get(normalizedConversation.id);
       const nextMessages = buildThreadMessages(existing?.threadMessages, normalizedConversation);
       const latestMessage = nextMessages[nextMessages.length - 1] || normalizedConversation;
-<<<<<<< HEAD
-      const latestTimestamp = resolveConversationTimestamp(latestMessage) ?? timestampValue ?? -Infinity;
-=======
       const latestTimestamp =
         resolveConversationTimestamp(latestMessage) ?? timestampValue ?? -Infinity;
->>>>>>> a399b57d
       const threadFlags = resolveThreadFlags(nextMessages);
 
       threads.set(normalizedConversation.id, {
@@ -860,10 +660,7 @@
     if (!existing) {
       const threadMessages = buildThreadMessages([], normalizedConversation);
       const threadFlags = resolveThreadFlags(threadMessages);
-<<<<<<< HEAD
-=======
-
->>>>>>> a399b57d
+
       threads.set(threadId, {
         ...normalizedConversation,
         id: threadId,
@@ -880,15 +677,11 @@
     const mergedResources = mergeResourceArrays(existing.resources, normalizedConversation.resources);
     const nextThreadMessages = buildThreadMessages(existing.threadMessages, normalizedConversation);
     const latestMessage = nextThreadMessages[nextThreadMessages.length - 1] || normalizedConversation;
-<<<<<<< HEAD
-    const latestTimestamp = resolveConversationTimestamp(latestMessage) ?? existing.sortTimestamp ?? timestampValue ?? -Infinity;
-=======
     const latestTimestamp =
       resolveConversationTimestamp(latestMessage) ??
       existing.sortTimestamp ??
       timestampValue ??
       -Infinity;
->>>>>>> a399b57d
     const threadFlags = resolveThreadFlags(nextThreadMessages);
 
     threads.set(threadId, {
