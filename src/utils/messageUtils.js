--- conflicted
+++ resolved
@@ -1,41 +1,26 @@
-<<<<<<< HEAD
 import { UI_CONFIG } from '../config/constants';
 
 const DEFAULT_THREAD_GAP_MS = 1000 * 60 * 30; // 30 minutes
 
 const getTimestampValue = (timestamp) => {
-  if (timestamp == null) {
-    return null;
-  }
-
-  if (typeof timestamp === 'number' && Number.isFinite(timestamp)) {
-    return timestamp;
-  }
+  if (timestamp == null) return null;
+
+  if (typeof timestamp === 'number' && Number.isFinite(timestamp)) return timestamp;
 
   if (typeof timestamp === 'string') {
     const parsed = Date.parse(timestamp);
-    if (!Number.isNaN(parsed)) {
-      return parsed;
-    }
-  }
-
+    if (!Number.isNaN(parsed)) return parsed;
+  }
   return null;
 };
 
 const resolveMessageType = (msg) => {
-  if (!msg || typeof msg !== 'object') {
-    return null;
-  }
+  if (!msg || typeof msg !== 'object') return null;
 
   const type = msg.type || msg.role;
 
-  if (type === 'assistant') {
-    return 'ai';
-  }
-
-  if (type === 'system') {
-    return 'system';
-  }
+  if (type === 'assistant') return 'ai';
+  if (type === 'system') return 'system';
 
   return type || null;
 };
@@ -44,7 +29,6 @@
   if (!Array.isArray(existing) || existing.length === 0) {
     return Array.isArray(incoming) ? incoming.filter(Boolean) : [];
   }
-
   if (!Array.isArray(incoming) || incoming.length === 0) {
     return existing.filter(Boolean);
   }
@@ -53,27 +37,14 @@
   const seen = new Set();
 
   normalized.forEach((resource) => {
-    if (!resource) {
-      return;
-    }
-
-    if (resource.id) {
-      seen.add(`id:${resource.id}`);
-    }
-
-    if (resource.url) {
-      seen.add(`url:${resource.url}`);
-    }
-
-    if (resource.title) {
-      seen.add(`title:${resource.title}`);
-    }
+    if (!resource) return;
+    if (resource.id) seen.add(`id:${resource.id}`);
+    if (resource.url) seen.add(`url:${resource.url}`);
+    if (resource.title) seen.add(`title:${resource.title}`);
   });
 
   incoming.forEach((resource) => {
-    if (!resource) {
-      return;
-    }
+    if (!resource) return;
 
     const candidates = [
       resource.id ? `id:${resource.id}` : null,
@@ -81,11 +52,10 @@
       resource.title ? `title:${resource.title}` : null,
     ].filter(Boolean);
 
-    const isDuplicate = candidates.some((candidate) => seen.has(candidate));
-
+    const isDuplicate = candidates.some((c) => seen.has(c));
     if (!isDuplicate) {
       normalized.push(resource);
-      candidates.forEach((candidate) => seen.add(candidate));
+      candidates.forEach((c) => seen.add(c));
     }
   });
 
@@ -95,20 +65,51 @@
 /**
  * Filters messages from the specified number of days ago
  * @param {Object[]} messages - Array of message objects
- * @param {number} days - Number of days to look back (default: 30)
+ * @param {number} days - Number of days to look back (default from UI_CONFIG)
  * @returns {Object[]} - Filtered messages
  */
 export function getMessagesByDays(messages, days = UI_CONFIG.MESSAGE_HISTORY_DAYS) {
-=======
-export function combineMessagesIntoConversations(messages) {
->>>>>>> b2972b40
   if (!messages || !Array.isArray(messages)) {
+    if (process.env.NODE_ENV === 'development') {
+      console.log('getMessagesByDays: Invalid input - not an array:', messages);
+    }
     return [];
   }
 
-  const { assignments: threadAssignments } = deriveThreadIdAssignments(messages);
-
-<<<<<<< HEAD
+  const cutoffDate = new Date();
+  cutoffDate.setDate(cutoffDate.getDate() - days);
+
+  const result = messages.filter((msg) => {
+    if (!msg.timestamp) {
+      if (process.env.NODE_ENV === 'development') {
+        console.log('getMessagesByDays: Message missing timestamp:', msg);
+      }
+      return false;
+    }
+    const messageDate = new Date(msg.timestamp);
+    const isValid = messageDate >= cutoffDate && !isNaN(messageDate.getTime());
+
+    if (!isValid && process.env.NODE_ENV === 'development') {
+      console.log('getMessagesByDays: Message filtered out:', {
+        id: msg.id,
+        timestamp: msg.timestamp,
+        messageDate: messageDate.toString(),
+        cutoffDate: cutoffDate.toString(),
+      });
+    }
+
+    return isValid;
+  });
+
+  if (process.env.NODE_ENV === 'development') {
+    console.log(
+      `getMessagesByDays: Filtered ${messages.length} to ${result.length} messages within ${days} days`
+    );
+  }
+
+  return result;
+}
+
 /**
  * Merges current session messages with stored messages, removing duplicates
  * @param {Object[]} currentMessages - Messages from current session
@@ -116,12 +117,8 @@
  * @returns {Object[]} - Merged and deduplicated messages
  */
 export function mergeCurrentAndStoredMessages(currentMessages, storedMessages) {
-  const safeCurrent = Array.isArray(currentMessages)
-    ? currentMessages.filter(Boolean)
-    : [];
-  const safeStored = Array.isArray(storedMessages)
-    ? storedMessages.filter(Boolean)
-    : [];
+  const safeCurrent = Array.isArray(currentMessages) ? currentMessages.filter(Boolean) : [];
+  const safeStored = Array.isArray(storedMessages) ? storedMessages.filter(Boolean) : [];
 
   if (process.env.NODE_ENV === 'development') {
     console.log('=== MERGE FUNCTION DEBUG ===');
@@ -132,9 +129,7 @@
   const messageMap = new Map();
 
   const assignMessage = (message, { isCurrentMessage }) => {
-    if (!message || typeof message !== 'object') {
-      return;
-    }
+    if (!message || typeof message !== 'object') return;
 
     const key = getMessageMergeKey(message) || `generated:${messageMap.size}`;
     const existing = messageMap.get(key);
@@ -170,12 +165,10 @@
   const { assignments: mergeAssignments } = deriveThreadIdAssignments(sortedMessages);
 
   const normalizedMessages = sortedMessages.map((message, index) => {
-    const assignedThreadId = mergeAssignments[index] || message.threadId || message.conversationThreadId || null;
+    const assignedThreadId =
+      mergeAssignments[index] || message.threadId || message.conversationThreadId || null;
     const canonicalConversationId =
-      message.conversationId ||
-      message.conversation?.id ||
-      assignedThreadId ||
-      null;
+      message.conversationId || message.conversation?.id || assignedThreadId || null;
 
     return {
       ...message,
@@ -207,65 +200,29 @@
 
   const { assignments: threadAssignments } = deriveThreadIdAssignments(messages);
 
-  const resolveConversationIdentifier = (message, fallback) =>
-    message?.conversationId ||
-    message?.conversation?.id ||
-    fallback ||
-    null;
-
-=======
   const resolveConversationId = (message, fallback) =>
-    message?.conversationId ||
-    message?.conversation?.id ||
-    fallback ||
-    null;
-
->>>>>>> b2972b40
+    message?.conversationId || message?.conversation?.id || fallback || null;
+
   const resolveThreadIdForIndex = (idx) => threadAssignments[idx] || null;
 
   return messages.reduce((acc, message, index, array) => {
     const messageType = resolveMessageType(message);
 
     // Skip user messages that have a following AI message (they'll be combined)
-<<<<<<< HEAD
-    if (messageType === 'user' && index < array.length - 1 && resolveMessageType(array[index + 1]) === 'ai') {
-=======
     if (
       messageType === 'user' &&
       index < array.length - 1 &&
       resolveMessageType(array[index + 1]) === 'ai'
     ) {
->>>>>>> b2972b40
       return acc;
     }
 
     // Combine AI message with preceding user message
-<<<<<<< HEAD
     if (messageType === 'ai' && index > 0 && resolveMessageType(array[index - 1]) === 'user') {
       const userMessage = array[index - 1];
       const threadId = resolveThreadIdForIndex(index) || resolveThreadIdForIndex(index - 1);
       const conversationId =
-        resolveConversationIdentifier(message, null) ||
-        resolveConversationIdentifier(userMessage, null) ||
-        threadId;
-      const normalizedThreadId = threadId || conversationId || null;
-      const normalizedUserMessage = userMessage
-        ? {
-            ...userMessage,
-            conversationId: resolveConversationIdentifier(userMessage, conversationId),
-=======
-    if (
-      messageType === 'ai' &&
-      index > 0 &&
-      resolveMessageType(array[index - 1]) === 'user'
-    ) {
-      const userMessage = array[index - 1];
-      const threadId =
-        resolveThreadIdForIndex(index) || resolveThreadIdForIndex(index - 1);
-      const conversationId =
-        resolveConversationId(message, null) ||
-        resolveConversationId(userMessage, null) ||
-        threadId;
+        resolveConversationId(message, null) || resolveConversationId(userMessage, null) || threadId;
 
       const normalizedThreadId = threadId || conversationId || null;
 
@@ -273,19 +230,10 @@
         ? {
             ...userMessage,
             conversationId: resolveConversationId(userMessage, conversationId),
->>>>>>> b2972b40
             threadId: normalizedThreadId,
             conversationThreadId: normalizedThreadId,
           }
         : null;
-<<<<<<< HEAD
-      const normalizedAiMessage = {
-        ...message,
-        conversationId: resolveConversationIdentifier(message, conversationId),
-        threadId: normalizedThreadId,
-        conversationThreadId: normalizedThreadId,
-      };
-=======
 
       const normalizedAiMessage = {
         ...message,
@@ -294,7 +242,6 @@
         conversationThreadId: normalizedThreadId,
       };
 
->>>>>>> b2972b40
       const combinedMessage = {
         id: `${userMessage.id}-${message.id}`,
         userContent: userMessage.content,
@@ -317,24 +264,16 @@
     // Handle standalone AI messages (like welcome messages)
     else if (messageType === 'ai') {
       const threadId = resolveThreadIdForIndex(index);
-<<<<<<< HEAD
-      const conversationId = resolveConversationIdentifier(message, threadId);
-      const normalizedThreadId = threadId || conversationId || null;
-=======
       const conversationId = resolveConversationId(message, threadId);
       const normalizedThreadId = threadId || conversationId || null;
 
->>>>>>> b2972b40
       const normalizedAiMessage = {
         ...message,
         conversationId,
         threadId: normalizedThreadId,
         conversationThreadId: normalizedThreadId,
       };
-<<<<<<< HEAD
-=======
-
->>>>>>> b2972b40
+
       const combinedMessage = {
         id: message.id,
         userContent: null,
@@ -355,24 +294,16 @@
     // Handle standalone user messages (unlikely but possible)
     else if (messageType === 'user') {
       const threadId = resolveThreadIdForIndex(index);
-<<<<<<< HEAD
-      const conversationId = resolveConversationIdentifier(message, threadId);
-      const normalizedThreadId = threadId || conversationId || null;
-=======
       const conversationId = resolveConversationId(message, threadId);
       const normalizedThreadId = threadId || conversationId || null;
 
->>>>>>> b2972b40
       const normalizedUserMessage = {
         ...message,
         conversationId,
         threadId: normalizedThreadId,
         conversationThreadId: normalizedThreadId,
       };
-<<<<<<< HEAD
-=======
-
->>>>>>> b2972b40
+
       const combinedMessage = {
         id: message.id,
         userContent: message.content,
@@ -393,7 +324,6 @@
 
     return acc;
   }, []);
-<<<<<<< HEAD
 }
 
 const resolveConversationThreadId = (conversation) =>
@@ -409,19 +339,13 @@
   null;
 
 const resolveConversationTimestamp = (conversation) => {
-  if (!conversation || typeof conversation !== 'object') {
-    return null;
-  }
+  if (!conversation || typeof conversation !== 'object') return null;
 
   const directTimestamp = getTimestampValue(conversation.timestamp);
-  if (directTimestamp != null) {
-    return directTimestamp;
-  }
+  if (directTimestamp != null) return directTimestamp;
 
   const aiTimestamp = getTimestampValue(conversation.originalAiMessage?.timestamp);
-  if (aiTimestamp != null) {
-    return aiTimestamp;
-  }
+  if (aiTimestamp != null) return aiTimestamp;
 
   return getTimestampValue(conversation.originalUserMessage?.timestamp);
 };
@@ -431,9 +355,7 @@
   userContent: conversation.userContent,
   aiContent: conversation.aiContent,
   timestamp: conversation.timestamp,
-  resources: Array.isArray(conversation.resources)
-    ? conversation.resources.filter(Boolean)
-    : [],
+  resources: Array.isArray(conversation.resources) ? conversation.resources.filter(Boolean) : [],
   isStudyNotes: Boolean(conversation.isStudyNotes),
   originalUserMessage: conversation.originalUserMessage,
   originalAiMessage: conversation.originalAiMessage,
@@ -461,15 +383,10 @@
 });
 
 const createContentFingerprint = (message) => {
-  if (!message || typeof message !== 'object') {
-    return 'no-content';
-  }
+  if (!message || typeof message !== 'object') return 'no-content';
 
   const { content } = message;
-
-  if (content == null) {
-    return 'no-content';
-  }
+  if (content == null) return 'no-content';
 
   if (typeof content === 'string') {
     const trimmed = content.trim();
@@ -479,65 +396,60 @@
   if (Array.isArray(content)) {
     const joined = content
       .map((part) => {
-        if (typeof part === 'string') {
-          return part.trim();
-        }
-
-        if (part == null) {
-          return '';
-        }
-
+        if (typeof part === 'string') return part.trim();
+        if (part == null) return '';
         try {
           return JSON.stringify(part);
-        } catch (error) {
+        } catch {
           return String(part);
         }
       })
       .filter(Boolean)
       .join(' ');
-
     return joined ? joined.slice(0, 60) : 'no-content';
   }
 
   try {
     const serialized = JSON.stringify(content);
     return serialized ? serialized.slice(0, 60) : 'no-content';
-  } catch (error) {
+  } catch {
     const coerced = String(content);
     return coerced ? coerced.slice(0, 60) : 'no-content';
   }
 };
 
-const buildConversationIdentifierCandidates = (message = {}) => [
-  message.conversationId,
-  message.conversation?.id,
-  message.conversationThreadId,
-  message.threadId,
-  message.thread_id,
-  message.parentConversationId,
-  message.metadata?.conversationId,
-  message.metadata?.threadId,
-  message.metadata?.thread_id,
-  message.sessionId,
-  message.session_id,
-  message.metadata?.sessionId,
-  message.metadata?.session_id,
-].filter(Boolean);
-
-const buildThreadGroupingCandidates = (message = {}) => [
-  message.threadId,
-  message.conversationThreadId,
-  message.conversationId,
-  message.conversation?.id,
-  message.parentConversationId,
-  message.metadata?.threadId,
-  message.metadata?.conversationId,
-  message.metadata?.sessionId,
-  message.metadata?.thread_id,
-  message.metadata?.session_id,
-  message.sessionId,
-  message.session_id,
-].filter(Boolean);
+const buildConversationIdentifierCandidates = (message = {}) =>
+  [
+    message.conversationId,
+    message.conversation?.id,
+    message.conversationThreadId,
+    message.threadId,
+    message.thread_id,
+    message.parentConversationId,
+    message.metadata?.conversationId,
+    message.metadata?.threadId,
+    message.metadata?.thread_id,
+    message.sessionId,
+    message.session_id,
+    message.metadata?.sessionId,
+    message.metadata?.session_id,
+  ].filter(Boolean);
+
+const buildThreadGroupingCandidates = (message = {}) =>
+  [
+    message.threadId,
+    message.conversationThreadId,
+    message.conversationId,
+    message.conversation?.id,
+    message.parentConversationId,
+    message.metadata?.threadId,
+    message.metadata?.conversationId,
+    message.metadata?.sessionId,
+    message.metadata?.thread_id,
+    message.metadata?.session_id,
+    message.sessionId,
+    message.session_id,
+  ].filter(Boolean);
 
 const deriveThreadIdAssignments = (messages, { threadGapMs = DEFAULT_THREAD_GAP_MS } = {}) => {
   const safeMessages = Array.isArray(messages) ? messages : [];
@@ -552,9 +464,7 @@
     const timestampValue = getTimestampValue(message?.timestamp);
     const timestampPart = timestampValue != null ? timestampValue : `idx-${index}`;
     const idPart =
-      (typeof message?.id === 'string' && message.id.trim())
-        ? message.id.trim()
-        : `seq-${fallbackCounter + 1}`;
+      typeof message?.id === 'string' && message.id.trim() ? message.id.trim() : `seq-${fallbackCounter + 1}`;
 
     fallbackCounter += 1;
     return `local-thread-${timestampPart}-${idPart}`;
@@ -598,13 +508,8 @@
     assignments[index] = resolvedThreadId;
     previousThreadId = resolvedThreadId;
 
-    if (timestampValue != null) {
-      previousTimestamp = timestampValue;
-    }
-
-    if (currentSessionId) {
-      previousSessionId = currentSessionId;
-    }
+    if (timestampValue != null) previousTimestamp = timestampValue;
+    if (currentSessionId) previousSessionId = currentSessionId;
 
     if (
       resolvedThreadId &&
@@ -635,19 +540,16 @@
 export { deriveThreadIdAssignments };
 
 const getMessageMergeKey = (message) => {
-  if (!message || typeof message !== 'object') {
-    return null;
-  }
-
-  if (message.id) {
-    return message.id;
-  }
+  if (!message || typeof message !== 'object') return null;
+
+  if (message.id) return message.id;
 
   const conversationKey = buildConversationIdentifierCandidates(message)[0] || 'no-conversation';
   const timestampValue = getTimestampValue(message.timestamp);
-  const timestampKey = timestampValue != null
-    ? String(timestampValue)
-    : (typeof message.timestamp === 'string' && message.timestamp.trim())
+  const timestampKey =
+    timestampValue != null
+      ? String(timestampValue)
+      : typeof message.timestamp === 'string' && message.timestamp.trim()
       ? message.timestamp.trim()
       : 'no-timestamp';
   const roleKey = message.role || message.type || 'unknown-role';
@@ -657,15 +559,10 @@
 };
 
 const resolveThreadFlags = (messages = []) => {
-  const flags = {
-    isCurrent: false,
-    isStored: false,
-  };
+  const flags = { isCurrent: false, isStored: false };
 
   messages.forEach((message) => {
-    if (!message) {
-      return;
-    }
+    if (!message) return;
 
     if (
       message.isCurrent ||
@@ -688,13 +585,8 @@
 };
 
 const buildThreadMessages = (existingMessages = [], nextMessage) => {
-  const validExisting = Array.isArray(existingMessages)
-    ? existingMessages.filter(Boolean)
-    : [];
-
-  if (!nextMessage || !nextMessage.id) {
-    return [...validExisting];
-  }
+  const validExisting = Array.isArray(existingMessages) ? existingMessages.filter(Boolean) : [];
+  if (!nextMessage || !nextMessage.id) return [...validExisting];
 
   const messageMap = new Map();
 
@@ -721,9 +613,7 @@
   const threads = new Map();
 
   conversations.forEach((conversation) => {
-    if (!conversation) {
-      return;
-    }
+    if (!conversation) return;
 
     const threadId = resolveConversationThreadId(conversation);
     const normalizedConversation = normalizeConversationPreview(conversation);
@@ -733,7 +623,8 @@
       const existing = threads.get(normalizedConversation.id);
       const nextMessages = buildThreadMessages(existing?.threadMessages, normalizedConversation);
       const latestMessage = nextMessages[nextMessages.length - 1] || normalizedConversation;
-      const latestTimestamp = resolveConversationTimestamp(latestMessage) ?? timestampValue ?? -Infinity;
+      const latestTimestamp =
+        resolveConversationTimestamp(latestMessage) ?? timestampValue ?? -Infinity;
       const threadFlags = resolveThreadFlags(nextMessages);
 
       threads.set(normalizedConversation.id, {
@@ -756,6 +647,7 @@
     if (!existing) {
       const threadMessages = buildThreadMessages([], normalizedConversation);
       const threadFlags = resolveThreadFlags(threadMessages);
+
       threads.set(threadId, {
         ...normalizedConversation,
         id: threadId,
@@ -772,7 +664,11 @@
     const mergedResources = mergeResourceArrays(existing.resources, normalizedConversation.resources);
     const nextThreadMessages = buildThreadMessages(existing.threadMessages, normalizedConversation);
     const latestMessage = nextThreadMessages[nextThreadMessages.length - 1] || normalizedConversation;
-    const latestTimestamp = resolveConversationTimestamp(latestMessage) ?? existing.sortTimestamp ?? timestampValue ?? -Infinity;
+    const latestTimestamp =
+      resolveConversationTimestamp(latestMessage) ??
+      existing.sortTimestamp ??
+      timestampValue ??
+      -Infinity;
     const threadFlags = resolveThreadFlags(nextThreadMessages);
 
     threads.set(threadId, {
@@ -816,24 +712,19 @@
  * @returns {Object[]} - Sanitized history with role/content pairs
  */
 export function buildChatHistory(messages) {
-  if (!Array.isArray(messages)) {
-    return [];
-  }
+  if (!Array.isArray(messages)) return [];
 
   return messages
-    .filter(msg => {
-      if (!msg || typeof msg !== 'object') {
-        return false;
-      }
-
-      if (msg.isResource || msg.isStudyNotes || msg.isLocalOnly) {
-        return false;
-      }
-
-      const role = msg.role || (msg.type === 'ai' ? 'assistant' : msg.type === 'user' ? 'user' : null);
+    .filter((msg) => {
+      if (!msg || typeof msg !== 'object') return false;
+      if (msg.isResource || msg.isStudyNotes || msg.isLocalOnly) return false;
+
+      const role =
+        msg.role ||
+        (msg.type === 'ai' ? 'assistant' : msg.type === 'user' ? 'user' : null);
       return role === 'user' || role === 'assistant';
     })
-    .map(msg => {
+    .map((msg) => {
       const role = msg.role || (msg.type === 'ai' ? 'assistant' : 'user');
       let content = msg.content;
 
@@ -846,9 +737,7 @@
       }
 
       const trimmed = typeof content === 'string' ? content.trim() : '';
-      if (!trimmed) {
-        return null;
-      }
+      if (!trimmed) return null;
 
       return { role, content: trimmed };
     })
@@ -861,9 +750,8 @@
  * @returns {Object} - Object with current and stored conversation arrays
  */
 export function separateCurrentAndStoredConversations(conversations) {
-  const current = conversations.filter(conv => conv.isCurrent);
-  const stored = conversations.filter(conv => !conv.isCurrent);
-  
+  const current = conversations.filter((conv) => conv.isCurrent);
+  const stored = conversations.filter((conv) => !conv.isCurrent);
   return { current, stored };
 }
 
@@ -874,14 +762,11 @@
  * @returns {Object[]} - Filtered messages
  */
 export function searchMessages(messages, searchTerm) {
-  if (!messages || !searchTerm || searchTerm.trim() === '') {
-    return messages;
-  }
+  if (!messages || !searchTerm || searchTerm.trim() === '') return messages;
 
   const lowerSearchTerm = searchTerm.toLowerCase();
-  
-  return messages.filter(msg => 
-    msg.content && msg.content.toLowerCase().includes(lowerSearchTerm)
+  return messages.filter(
+    (msg) => msg.content && msg.content.toLowerCase().includes(lowerSearchTerm)
   );
 }
 
@@ -891,11 +776,8 @@
  * @returns {Object[]} - Messages that are study notes
  */
 export function getStudyNotes(messages) {
-  if (!messages || !Array.isArray(messages)) {
-    return [];
-  }
-
-  return messages.filter(msg => msg.isStudyNotes === true);
+  if (!messages || !Array.isArray(messages)) return [];
+  return messages.filter((msg) => msg.isStudyNotes === true);
 }
 
 /**
@@ -904,12 +786,9 @@
  * @returns {Object[]} - Messages that have resources
  */
 export function getMessagesWithResources(messages) {
-  if (!messages || !Array.isArray(messages)) {
-    return [];
-  }
-
-  return messages.filter(msg => 
-    msg.resources && Array.isArray(msg.resources) && msg.resources.length > 0
+  if (!messages || !Array.isArray(messages)) return [];
+  return messages.filter(
+    (msg) => msg.resources && Array.isArray(msg.resources) && msg.resources.length > 0
   );
 }
 
@@ -925,11 +804,9 @@
   if (!type || !content) {
     throw new Error('Message type and content are required');
   }
-
   if (type !== 'user' && type !== 'ai') {
     throw new Error('Message type must be "user" or "ai"');
   }
-
   if (typeof content !== 'string' || content.trim() === '') {
     throw new Error('Message content must be a non-empty string');
   }
@@ -951,8 +828,7 @@
     isStudyNotes: Boolean(isStudyNotes),
     isCurrent: true, // Mark as current session message
     isStored: false, // Not yet stored
-    // Add version for future migrations
-    version: '1.0.0'
+    version: '1.0.0',
   };
 }
 
@@ -962,63 +838,48 @@
  * @returns {boolean} - Whether the message is valid
  */
 export function validateMessage(message) {
-  if (!message || typeof message !== 'object') {
-    return false;
-  }
+  if (!message || typeof message !== 'object') return false;
 
   // Required fields for all messages
   const requiredFields = ['id', 'type', 'content', 'timestamp'];
-  const hasRequiredFields = requiredFields.every(field => 
-    message.hasOwnProperty(field) && message[field] != null
+  const hasRequiredFields = requiredFields.every(
+    (field) => Object.prototype.hasOwnProperty.call(message, field) && message[field] != null
   );
-
-  if (!hasRequiredFields) {
-    return false;
-  }
+  if (!hasRequiredFields) return false;
 
   // Validate message type
-  if (message.type !== 'user' && message.type !== 'ai') {
-    return false;
-  }
-
-  if (message.role && message.role !== 'user' && message.role !== 'assistant') {
-    return false;
-  }
+  if (message.type !== 'user' && message.type !== 'ai') return false;
+
+  if (message.role && message.role !== 'user' && message.role !== 'assistant') return false;
 
   // Validate content
-  if (typeof message.content !== 'string' || message.content.trim() === '') {
-    return false;
-  }
+  if (typeof message.content !== 'string' || message.content.trim() === '') return false;
 
   // Validate timestamp
   const date = new Date(message.timestamp);
-  if (isNaN(date.getTime())) {
-    return false;
-  }
+  if (isNaN(date.getTime())) return false;
 
   // Validate resources array if present
-  if (message.resources && !Array.isArray(message.resources)) {
-    return false;
-  }
+  if (message.resources && !Array.isArray(message.resources)) return false;
 
   // Validate resources structure if present
   if (message.resources && Array.isArray(message.resources)) {
-    const invalidResource = message.resources.find(resource => {
+    const invalidResource = message.resources.find((resource) => {
       if (!resource || typeof resource !== 'object') return true;
       if (!resource.title || !resource.url || !resource.type) return true;
-      if (typeof resource.title !== 'string' || typeof resource.url !== 'string' || typeof resource.type !== 'string') return true;
+      if (
+        typeof resource.title !== 'string' ||
+        typeof resource.url !== 'string' ||
+        typeof resource.type !== 'string'
+      )
+        return true;
       return false;
     });
-    
-    if (invalidResource) {
-      return false;
-    }
+    if (invalidResource) return false;
   }
 
   // Validate study notes data if present
-  if (message.studyNotesData && typeof message.studyNotesData !== 'object') {
-    return false;
-  }
+  if (message.studyNotesData && typeof message.studyNotesData !== 'object') return false;
 
   // Check for reasonable content length (prevent storage abuse)
   if (message.content.length > 50000) {
@@ -1035,9 +896,7 @@
  * @returns {Object|null} - Repaired message or null if unrepairable
  */
 export function repairMessage(message) {
-  if (!message || typeof message !== 'object') {
-    return null;
-  }
+  if (!message || typeof message !== 'object') return null;
 
   try {
     const repaired = { ...message };
@@ -1068,15 +927,9 @@
 
     if (Array.isArray(repairedContent)) {
       repairedContent = repairedContent
-        .map(part => {
-          if (typeof part === 'string') {
-            return part.trim();
-          }
-
-          if (part == null) {
-            return '';
-          }
-
+        .map((part) => {
+          if (typeof part === 'string') return part.trim();
+          if (part == null) return '';
           try {
             return JSON.stringify(part);
           } catch (jsonError) {
@@ -1094,17 +947,15 @@
 
     if (!repairedContent) {
       const fallbackFields = ['message', 'text', 'body', 'answer', 'summary'];
-
       for (const field of fallbackFields) {
         const value = repaired[field];
 
         if (Array.isArray(value)) {
           const joined = value
-            .map(part => (typeof part === 'string' ? part.trim() : String(part || '')))
+            .map((part) => (typeof part === 'string' ? part.trim() : String(part || '')))
             .filter(Boolean)
             .join(' ')
             .trim();
-
           if (joined) {
             repairedContent = joined;
             break;
@@ -1162,7 +1013,6 @@
       console.warn('Could not repair message:', message);
       return null;
     }
-
   } catch (error) {
     console.error('Error repairing message:', error);
     return null;
@@ -1175,9 +1025,7 @@
  * @returns {Object[]} - Array of valid messages
  */
 export function validateAndRepairMessages(messages) {
-  if (!Array.isArray(messages)) {
-    return [];
-  }
+  if (!Array.isArray(messages)) return [];
 
   const validMessages = [];
 
@@ -1205,9 +1053,7 @@
  * @returns {string} - Sanitized content
  */
 export function sanitizeMessageContent(content) {
-  if (!content || typeof content !== 'string') {
-    return '';
-  }
+  if (!content || typeof content !== 'string') return '';
 
   return content
     .trim()
@@ -1234,25 +1080,27 @@
       oldestMessage: null,
       newestMessage: null,
       averageContentLength: 0,
-      totalContentLength: 0
+      totalContentLength: 0,
     };
   }
 
-  const userMessages = messages.filter(msg => msg.type === 'user');
-  const aiMessages = messages.filter(msg => msg.type === 'ai');
-  const studyNotes = messages.filter(msg => msg.isStudyNotes);
-  const withResources = messages.filter(msg => 
-    msg.resources && Array.isArray(msg.resources) && msg.resources.length > 0
+  const userMessages = messages.filter((msg) => msg.type === 'user');
+  const aiMessages = messages.filter((msg) => msg.type === 'ai');
+  const studyNotes = messages.filter((msg) => msg.isStudyNotes);
+  const withResources = messages.filter(
+    (msg) => msg.resources && Array.isArray(msg.resources) && msg.resources.length > 0
   );
-  const currentSession = messages.filter(msg => msg.isCurrent);
-  const stored = messages.filter(msg => msg.isStored);
+  const currentSession = messages.filter((msg) => msg.isCurrent);
+  const stored = messages.filter((msg) => msg.isStored);
   const conversations = combineMessagesIntoConversations(messages);
 
   const totalContentLength = messages.reduce((sum, msg) => sum + (msg.content?.length || 0), 0);
   const averageContentLength = messages.length > 0 ? Math.round(totalContentLength / messages.length) : 0;
 
   // Find oldest and newest messages
-  const timestamps = messages.map(msg => new Date(msg.timestamp)).filter(date => !isNaN(date.getTime()));
+  const timestamps = messages
+    .map((msg) => new Date(msg.timestamp))
+    .filter((date) => !isNaN(date.getTime()));
   const oldestMessage = timestamps.length > 0 ? new Date(Math.min(...timestamps)) : null;
   const newestMessage = timestamps.length > 0 ? new Date(Math.max(...timestamps)) : null;
 
@@ -1268,7 +1116,7 @@
     oldestMessage,
     newestMessage,
     averageContentLength,
-    totalContentLength
+    totalContentLength,
   };
 }
 
@@ -1279,14 +1127,8 @@
  * @returns {string} - Truncated content
  */
 export function truncateContent(content, maxLength = 100) {
-  if (!content || typeof content !== 'string') {
-    return '';
-  }
-
-  if (content.length <= maxLength) {
-    return content;
-  }
-
+  if (!content || typeof content !== 'string') return '';
+  if (content.length <= maxLength) return content;
   return content.substring(0, maxLength - 3) + '...';
 }
 
@@ -1296,22 +1138,20 @@
  * @returns {Object} - Messages grouped by date
  */
 export function groupMessagesByDate(messages) {
-  if (!messages || !Array.isArray(messages)) {
-    return {};
-  }
+  if (!messages || !Array.isArray(messages)) return {};
 
   return messages.reduce((groups, message) => {
     if (!message.timestamp) return groups;
-    
+
     const date = new Date(message.timestamp);
     if (isNaN(date.getTime())) return groups;
-    
+
     const dateKey = date.toDateString();
-    
+
     if (!groups[dateKey]) {
       groups[dateKey] = [];
     }
-    
+
     groups[dateKey].push(message);
     return groups;
   }, {});
@@ -1328,13 +1168,13 @@
     return [];
   }
 
-  const lowerKeywords = keywords.map(keyword => keyword.toLowerCase());
-
-  return messages.filter(message => {
+  const lowerKeywords = keywords.map((keyword) => keyword.toLowerCase());
+
+  return messages.filter((message) => {
     if (!message.content) return false;
-    
+
     const lowerContent = message.content.toLowerCase();
-    return lowerKeywords.some(keyword => lowerContent.includes(keyword));
+    return lowerKeywords.some((keyword) => lowerContent.includes(keyword));
   });
 }
 
@@ -1344,18 +1184,12 @@
  * @returns {Object[]} - Deduplicated messages
  */
 export function deduplicateMessages(messages) {
-  if (!messages || !Array.isArray(messages)) {
-    return [];
-  }
+  if (!messages || !Array.isArray(messages)) return [];
 
   const seen = new Set();
-  return messages.filter(message => {
+  return messages.filter((message) => {
     if (!message.id) return false;
-    
-    if (seen.has(message.id)) {
-      return false;
-    }
-    
+    if (seen.has(message.id)) return false;
     seen.add(message.id);
     return true;
   });
@@ -1368,16 +1202,11 @@
  * @returns {Object[]} - Current session conversations
  */
 export function getCurrentSessionConversations(conversations, currentMessageIds) {
-  if (!conversations || !Array.isArray(conversations) || !currentMessageIds) {
-    return [];
-  }
-
-  return conversations.filter(conv => {
-    // Check if any message in this conversation is from current session
+  if (!conversations || !Array.isArray(conversations) || !currentMessageIds) return [];
+
+  return conversations.filter((conv) => {
     if (conv.originalUserMessage && currentMessageIds.has(conv.originalUserMessage.id)) return true;
     if (conv.originalAiMessage && currentMessageIds.has(conv.originalAiMessage.id)) return true;
     return false;
   });
-=======
->>>>>>> b2972b40
 }