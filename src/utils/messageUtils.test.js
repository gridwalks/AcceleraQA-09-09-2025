--- conflicted
+++ resolved
@@ -152,6 +152,7 @@
     expect(combined[1].conversationId).toBe('conv-456');
     expect(combined[1].threadId).toBe('conv-456');
   });
+
   it('creates deterministic thread ids when metadata is missing', () => {
     const messages = [
       { id: 'local-user-1', role: 'user', type: 'user', timestamp: '2024-05-01T10:00:00.000Z', content: 'Hi there' },
@@ -179,10 +180,6 @@
     expect(combined[2].originalUserMessage.threadId).toBe(laterThreadId);
     expect(combined[0].originalUserMessage.threadId).toBe(firstThreadId);
   });
-<<<<<<< HEAD
-
-=======
->>>>>>> 905d7520
 });
 
 describe('groupConversationsByThread', () => {
