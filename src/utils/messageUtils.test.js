--- conflicted
+++ resolved
@@ -1,10 +1,7 @@
 import {
   buildChatHistory,
   combineMessagesIntoConversations,
-<<<<<<< HEAD
   expandConversationThread,
-=======
->>>>>>> a399b57d
   groupConversationsByThread,
   mergeCurrentAndStoredMessages,
 } from './messageUtils';
@@ -194,10 +191,7 @@
     expect(combined[1].conversationId).toBe('conv-456');
     expect(combined[1].threadId).toBe('conv-456');
   });
-<<<<<<< HEAD
-=======
-
->>>>>>> a399b57d
+
   it('creates deterministic thread ids when metadata is missing', () => {
     const messages = [
       { id: 'local-user-1', role: 'user', type: 'user', timestamp: '2024-05-01T10:00:00.000Z', content: 'Hi there' },
@@ -225,10 +219,7 @@
     expect(combined[2].originalUserMessage.threadId).toBe(laterThreadId);
     expect(combined[0].originalUserMessage.threadId).toBe(firstThreadId);
   });
-<<<<<<< HEAD
-
-=======
->>>>>>> a399b57d
+
 });
 
 describe('groupConversationsByThread', () => {
@@ -377,7 +368,6 @@
             threadId: 'solo-card',
           },
         ],
-<<<<<<< HEAD
       },
     ]);
   });
@@ -393,8 +383,6 @@
         resources: [],
         isStored: true,
         isCurrent: false,
-=======
->>>>>>> a399b57d
       },
       {
         id: 'pair-2',
