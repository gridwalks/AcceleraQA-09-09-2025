import { UI_CONFIG, APP_CONFIG } from '../config/constants';
import {
  validateMessage,
  repairMessage,
  deriveThreadIdAssignments,
  mergeCurrentAndStoredMessages,
  combineMessagesIntoConversations,
  groupConversationsByThread,
} from './messageUtils';

// Storage keys and configuration
const STORAGE_KEYS = {
  MESSAGES: 'acceleraqa_messages',
  USER_PREFIX: 'acceleraqa_user_',
  METADATA: 'acceleraqa_metadata',
  VERSION: 'acceleraqa_storage_version'
};

const STORAGE_CONFIG = {
  VERSION: '1.0.0',
  MAX_MESSAGES_PER_USER: 1000,
  CLEANUP_THRESHOLD: 0.8, // Clean up when 80% of quota is used
  COMPRESSION_ENABLED: true
};

/**
 * Checks if localStorage is available and functional
 * @returns {boolean} - Whether localStorage is available
 */
export function isStorageAvailable() {
  try {
    const test = '__storage_test__';
    localStorage.setItem(test, test);
    localStorage.removeItem(test);
    return true;
  } catch (error) {
    console.warn('localStorage not available:', error);
    return false;
  }
}

/**
 * Gets the storage key for a specific user
 * @param {string} userId - User identifier
 * @returns {string} - Storage key
 */
function getUserStorageKey(userId) {
  if (!userId) {
    throw new Error('User ID is required for storage operations');
  }
  
  // Sanitize user ID for use as storage key
  const sanitizedUserId = userId.replace(/[^a-zA-Z0-9_-]/g, '_');
  return `${STORAGE_KEYS.USER_PREFIX}${sanitizedUserId}`;
}

/**
 * Compresses data for storage (simple JSON stringification with size tracking)
 * @param {any} data - Data to compress
 * @returns {string} - Compressed data string
 */
function compressData(data) {
  if (!STORAGE_CONFIG.COMPRESSION_ENABLED) {
    return JSON.stringify(data);
  }

  try {
    // Simple compression: remove unnecessary whitespace and sort keys
    const compressed = JSON.stringify(data, Object.keys(data).sort());
    return compressed;
  } catch (error) {
    console.error('Error compressing data:', error);
    return JSON.stringify(data);
  }
}

/**
 * Decompresses data from storage
 * @param {string} compressedData - Compressed data string
 * @returns {any} - Decompressed data
 */
function decompressData(compressedData) {
  try {
    return JSON.parse(compressedData);
  } catch (error) {
    console.error('Error decompressing data:', error);
    throw new Error('Failed to parse stored data');
  }
}

/**
 * Gets storage usage information
 * @returns {Object} - Storage usage stats
 */
export function getStorageUsage() {
  if (!isStorageAvailable()) {
    return { used: 0, available: 0, percentage: 0 };
  }

  try {
    let used = 0;
    for (let key in localStorage) {
      if (localStorage.hasOwnProperty(key)) {
        used += localStorage[key].length + key.length;
      }
    }

    // Approximate localStorage limit (varies by browser, typically 5-10MB)
    const approximateLimit = 5 * 1024 * 1024; // 5MB
    const percentage = (used / approximateLimit) * 100;

    return {
      used,
      available: approximateLimit - used,
      percentage: Math.min(percentage, 100)
    };
  } catch (error) {
    console.error('Error calculating storage usage:', error);
    return { used: 0, available: 0, percentage: 0 };
  }
}

/**
 * Validates the structure of stored data
 * @param {Object} data - Data to validate
 * @returns {boolean} - Whether data is valid
 */
export function validateStorageData(data) {
  if (!data || typeof data !== 'object') {
    return false;
  }

  const requiredFields = ['version', 'userId', 'lastSaved'];
  const hasRequiredFields = requiredFields.every(field =>
    Object.prototype.hasOwnProperty.call(data, field)
  );

  if (!hasRequiredFields) {
    return false;
  }

  const hasMessagesArray = Array.isArray(data.messages);
  const hasThreadsArray = Array.isArray(data.threads);

  if (!hasMessagesArray && !hasThreadsArray) {
    return false;
  }

  return true;
}

function buildThreadSnapshotsForStorage(messages) {
  const toTimestampValue = (value) => {
    if (value == null) {
      return null;
    }

    if (typeof value === 'number' && Number.isFinite(value)) {
      return value;
    }

    const parsed = Date.parse(value);
    return Number.isNaN(parsed) ? null : parsed;
  };

  const safeMessages = Array.isArray(messages) ? messages.filter(Boolean) : [];
  if (!safeMessages.length) {
    return [];
  }

  const normalizedMessages = mergeCurrentAndStoredMessages([], safeMessages);
  const combined = combineMessagesIntoConversations(normalizedMessages);
  const grouped = groupConversationsByThread(combined);

  const resolveIsoTimestamp = (conversation) => {
    if (!conversation) {
      return null;
    }

    const candidates = [
      conversation.timestamp,
      conversation.originalAiMessage?.timestamp,
      conversation.originalUserMessage?.timestamp,
    ];

    const timestampValue = candidates
      .map(toTimestampValue)
      .find((value) => value != null);

    return timestampValue != null ? new Date(timestampValue).toISOString() : null;
  };

  return grouped
    .map((thread) => {
      const threadMessages = Array.isArray(thread.threadMessages) ? thread.threadMessages : [];

      const sortedMessages = threadMessages
        .slice()
        .sort((a, b) => {
          const timeA = toTimestampValue(a.timestamp) ?? toTimestampValue(a.originalAiMessage?.timestamp) ?? toTimestampValue(a.originalUserMessage?.timestamp);
          const timeB = toTimestampValue(b.timestamp) ?? toTimestampValue(b.originalAiMessage?.timestamp) ?? toTimestampValue(b.originalUserMessage?.timestamp);
          return (timeA ?? Infinity) - (timeB ?? Infinity);
        });

      const firstMessage = sortedMessages[0] || null;
      const lastMessage = sortedMessages.length
        ? sortedMessages[sortedMessages.length - 1]
        : null;

      return {
        id: thread.threadId || thread.conversationId || thread.id,
        conversationId: thread.conversationId || thread.threadId || thread.id,
        threadId: thread.threadId || thread.conversationId || thread.id,
        conversationCount: thread.conversationCount || threadMessages.length,
        messageCount: threadMessages.length,
        resources: thread.resources || [],
        messages: threadMessages,
        firstTimestamp: resolveIsoTimestamp(firstMessage),
        lastTimestamp: resolveIsoTimestamp(lastMessage),
        isCurrent: thread.isCurrent,
        isStored: thread.isStored,
      };
    })
    .sort((a, b) => {
      const timeA = a.lastTimestamp ? toTimestampValue(a.lastTimestamp) : -Infinity;
      const timeB = b.lastTimestamp ? toTimestampValue(b.lastTimestamp) : -Infinity;
      return timeB - timeA;
    });
}

<<<<<<< HEAD

=======
>>>>>>> a399b57d
/**
 * FIXED: Enhanced message loading with better error handling
 * @param {string} userId - User identifier
 * @returns {Promise<Object[]>} - Loaded messages or empty array
 */
export async function loadMessagesFromStorage(userId) {
  console.log('=== LOADING MESSAGES FROM STORAGE ===');
  console.log('User ID:', userId);
  
  if (!isStorageAvailable()) {
    console.warn('Storage not available, returning empty messages');
    return [];
  }

  try {
    if (!userId) {
      throw new Error('User ID is required');
    }
    
    const storageKey = getUserStorageKey(userId);
    console.log('Storage key:', storageKey);
    
    const storedData = localStorage.getItem(storageKey);
    console.log('Raw stored data exists:', !!storedData);
    console.log('Raw stored data length:', storedData?.length || 0);
    
    if (!storedData) {
      console.log(`No stored data found for user ${userId}`);
      return [];
    }
    
    const data = decompressData(storedData);
    console.log('Decompressed data:', data);
    
    // ENHANCED: Handle different data formats that might be stored
    let messages = [];

    if (Array.isArray(data)) {
      // Old format: data is directly an array of messages
      console.log('Found old format - array of messages');
      messages = data;
    } else if (Array.isArray(data.threads)) {
      console.log('Found threaded storage format');
      messages = data.threads.flatMap((thread) => {
        const threadId = thread?.id || thread?.threadId || thread?.thread_id || null;
        const threadMessages = Array.isArray(thread?.messages) ? thread.messages : [];
        return threadMessages.map((msg) => ({
          ...msg,
          threadId: msg.threadId || msg.conversationThreadId || threadId || null,
          conversationThreadId: msg.conversationThreadId || msg.threadId || threadId || null,
          conversationId: msg.conversationId || threadId || null,
        }));
      });
    } else if (data.messages && Array.isArray(data.messages)) {
      // Newer format: data is an object with messages array
      console.log('Found message array format inside object');
      messages = data.messages;
    } else {
      console.warn('Unknown data format:', data);
      return [];
    }

    console.log('Raw messages found:', messages.length);
    console.log('Sample messages:', messages.slice(0, 2).map(m => ({
      id: m?.id,
      type: m?.type,
      content: m?.content?.substring(0, 50) + '...',
      timestamp: m?.timestamp
    })));
    
    // FIXED: Better message validation and repair
    const validMessages = [];

    messages.forEach((msg, index) => {
      if (!msg || typeof msg !== 'object') {
        console.log(`Skipping invalid message at index ${index}:`, msg);
        return;
      }

      if (Object.keys(msg).length === 1 && msg.version) {
        console.log(`Skipping version-only record at index ${index}:`, msg);
        return;
      }

      if (validateMessage(msg)) {
        validMessages.push({
          ...msg,
          role: msg.role || (msg.type === 'ai' ? 'assistant' : 'user'),
          isStored: true,
          isCurrent: false
        });
      } else {
        console.warn(`Invalid message at index ${index}, attempting repair:`, msg);
        const repairedMessage = repairMessage(msg);
        if (repairedMessage) {
          console.log(`Successfully repaired message at index ${index}`);
          validMessages.push({
            ...repairedMessage,
            role: repairedMessage.role || (repairedMessage.type === 'ai' ? 'assistant' : 'user'),
            isStored: true,
            isCurrent: false
          });
        } else {
          console.error(`Could not repair message at index ${index}, skipping`);
        }
      }
    });
    
    console.log(`Successfully loaded ${validMessages.length} valid messages out of ${messages.length} total`);
    console.log('Valid messages sample:', validMessages.slice(0, 2).map(m => ({
      id: m.id,
      type: m.type,
      content: m.content.substring(0, 50) + '...',
      timestamp: m.timestamp
    })));
    
    return validMessages;
    
  } catch (error) {
    console.error('Error loading messages from storage:', error);
    console.error('Error stack:', error.stack);
    
    // If there's corrupted data, try to clear it and return empty array
    try {
      const storageKey = getUserStorageKey(userId);
      console.log('Attempting to clear corrupted data...');
      localStorage.removeItem(storageKey);
      console.log('Corrupted data cleared');
    } catch (clearError) {
      console.error('Error clearing corrupted data:', clearError);
    }
    
    return [];
  }
}

/**
 * Validates and filters messages before storage - FIXED VERSION
 * @param {Object[]} messages - Messages to validate
 * @returns {Object[]} - Valid messages
 */
function validateMessagesForStorage(messages) {
  if (!Array.isArray(messages)) {
    console.warn('Messages is not an array, converting to empty array');
    return [];
  }
  
  console.log('=== VALIDATING MESSAGES FOR STORAGE ===');
  console.log('Input messages:', messages.length);
  console.log('Sample input:', messages.slice(0, 2).map(m => ({
    id: m?.id,
    type: m?.type,
    content: m?.content?.substring(0, 50) + '...',
    hasRequiredFields: !!(m?.id && m?.type && m?.content)
  })));
  
  const validMessages = messages.filter((msg, index) => {
    // CRITICAL FIX: Check if this is a version-only object
    if (msg && typeof msg === 'object' && Object.keys(msg).length === 1 && msg.version) {
      console.log(`Skipping version-only object at index ${index}:`, msg);
      return false;
    }
    
    if (!validateMessage(msg)) {
      console.warn(`Invalid message found at index ${index}, skipping:`, msg);
      return false;
    }
    return true;
  });
  
  console.log('Valid messages after filtering:', validMessages.length);
  console.log('Valid messages sample:', validMessages.slice(0, 2).map(m => ({
    id: m.id,
    type: m.type,
    content: m.content.substring(0, 50) + '...'
  })));
  
  const { assignments: threadAssignments } = deriveThreadIdAssignments(validMessages);

  return validMessages.map((msg, index) => {
    const threadId = threadAssignments[index] || msg.threadId || msg.conversationThreadId || null;
    const canonicalConversationId = msg.conversationId || threadId || null;

    return {
      ...msg,
      role: msg.role || (msg.type === 'ai' ? 'assistant' : 'user'),
      conversationId: canonicalConversationId,
      threadId,
      conversationThreadId: msg.conversationThreadId || threadId || null,
    };
  });
}

/**
 * Saves messages to localStorage for a specific user
 * @param {string} userId - User identifier  
 * @param {Object[]} messages - Messages to save
 * @returns {Promise<boolean>} - Success status
 */
export async function saveMessagesToStorage(userId, messages) {
  if (!isStorageAvailable()) {
    console.warn('Storage not available, messages not saved');
    return false;
  }

  try {
    // Validate input
    if (!userId) {
      throw new Error('User ID is required');
    }
    
    const validMessages = validateMessagesForStorage(messages);
    const storageKey = getUserStorageKey(userId);
    
    console.log(`Saving ${validMessages.length} messages to storage for user ${userId}`);
    
    // Check storage usage and cleanup if needed
    const usage = getStorageUsage();
    if (usage.percentage > STORAGE_CONFIG.CLEANUP_THRESHOLD * 100) {
      console.log('Storage usage high, performing cleanup...');
      cleanupOldMessages(userId);
    }
    
    const threads = buildThreadSnapshotsForStorage(validMessages);

    // Prepare data for storage
    const storageData = {
      version: STORAGE_CONFIG.VERSION,
      userId,
      messages: validMessages,
      threads,
      threadCount: threads.length,
      lastSaved: new Date().toISOString(),
      messageCount: validMessages.length,
      appVersion: APP_CONFIG.VERSION
    };
    
    // Save to localStorage
    const compressedData = compressData(storageData);
    localStorage.setItem(storageKey, compressedData);
    
    // Update metadata
    updateStorageMetadata(userId, validMessages.length);
    
    console.log(`Successfully saved ${validMessages.length} messages for user ${userId}`);
    return true;
    
  } catch (error) {
    console.error('Error saving messages to storage:', error);
    
    // If quota exceeded, try cleanup and retry once
    if (error.name === 'QuotaExceededError') {
      try {
        console.log('Quota exceeded, attempting cleanup and retry...');
        cleanupOldMessages(userId, Math.floor(STORAGE_CONFIG.MAX_MESSAGES_PER_USER * 0.5));
        
        // Retry with fewer messages
        const reducedMessages = messages.slice(-Math.floor(STORAGE_CONFIG.MAX_MESSAGES_PER_USER * 0.5));
        return await saveMessagesToStorage(userId, reducedMessages);
      } catch (retryError) {
        console.error('Retry failed:', retryError);
      }
    }
    
    return false;
  }
}

/**
 * Cleans up old messages to free storage space
 * @param {string} userId - User identifier
 * @param {number} maxMessages - Maximum messages to keep
 */
function cleanupOldMessages(userId, maxMessages = STORAGE_CONFIG.MAX_MESSAGES_PER_USER) {
  try {
    const storageKey = getUserStorageKey(userId);
    const storedData = localStorage.getItem(storageKey);
    
    if (!storedData) return;
    
    const data = decompressData(storedData);
    const messages = Array.isArray(data.messages) ? data.messages : [];
    
    if (messages.length <= maxMessages) return;
    
    console.log(`Cleaning up old messages: ${messages.length} -> ${maxMessages}`);
    
    // Keep the most recent messages
    const recentMessages = messages
      .slice()
      .sort((a, b) => new Date(b.timestamp) - new Date(a.timestamp))
      .slice(0, maxMessages);

    const normalizedRecent = recentMessages.map((msg) => ({
      ...msg,
      conversationId: msg.conversationId || msg.threadId || msg.conversationThreadId || null,
      threadId: msg.threadId || msg.conversationThreadId || msg.conversationId || null,
      conversationThreadId: msg.conversationThreadId || msg.threadId || msg.conversationId || null,
    }));

    const { assignments: cleanupAssignments } = deriveThreadIdAssignments(normalizedRecent);

    const recentWithThreads = normalizedRecent.map((msg, index) => {
      const threadId = cleanupAssignments[index] || msg.threadId || msg.conversationThreadId || msg.conversationId || null;
      const conversationId = msg.conversationId || threadId || null;
      return {
        ...msg,
        threadId,
        conversationId,
        conversationThreadId: msg.conversationThreadId || threadId || null,
      };
    });

    const cleanedThreads = buildThreadSnapshotsForStorage(recentWithThreads);

    // Save cleaned data
    const cleanedData = {
      ...data,
      messages: recentWithThreads,
      threads: cleanedThreads,
      lastCleanup: new Date().toISOString(),
      cleanupCount: (data.cleanupCount || 0) + 1
    };

    localStorage.setItem(storageKey, compressData(cleanedData));
    console.log(`Cleanup completed: removed ${messages.length - maxMessages} old messages`);
    
  } catch (error) {
    console.error('Error during cleanup:', error);
  }
}

/**
 * Updates storage metadata for tracking
 * @param {string} userId - User identifier
 * @param {number} messageCount - Number of messages
 */
function updateStorageMetadata(userId, messageCount) {
  try {
    const metadata = JSON.parse(localStorage.getItem(STORAGE_KEYS.METADATA) || '{}');
    
    metadata[userId] = {
      messageCount,
      lastUpdated: new Date().toISOString(),
      version: STORAGE_CONFIG.VERSION
    };
    
    localStorage.setItem(STORAGE_KEYS.METADATA, JSON.stringify(metadata));
  } catch (error) {
    console.error('Error updating storage metadata:', error);
  }
}

/**
 * Clears all storage data for a specific user
 * @param {string} userId - User identifier
 * @returns {Promise<boolean>} - Success status
 */
export async function clearStorageData(userId) {
  if (!isStorageAvailable()) {
    return true; // Consider it successful if storage isn't available
  }

  try {
    if (!userId) {
      throw new Error('User ID is required');
    }
    
    const storageKey = getUserStorageKey(userId);
    localStorage.removeItem(storageKey);
    
    // Update metadata
    try {
      const metadata = JSON.parse(localStorage.getItem(STORAGE_KEYS.METADATA) || '{}');
      delete metadata[userId];
      localStorage.setItem(STORAGE_KEYS.METADATA, JSON.stringify(metadata));
    } catch (metaError) {
      console.warn('Error updating metadata during clear:', metaError);
    }
    
    console.log(`Successfully cleared storage data for user ${userId}`);
    return true;
    
  } catch (error) {
    console.error('Error clearing storage data:', error);
    return false;
  }
}

/**
 * Gets storage statistics for all users
 * @returns {Object} - Storage statistics
 */
export function getStorageStats() {
  if (!isStorageAvailable()) {
    return { totalUsers: 0, totalMessages: 0, usage: { used: 0, available: 0, percentage: 0 } };
  }

  try {
    const metadata = JSON.parse(localStorage.getItem(STORAGE_KEYS.METADATA) || '{}');
    const users = Object.keys(metadata);
    const totalMessages = users.reduce((total, userId) => {
      return total + (metadata[userId].messageCount || 0);
    }, 0);
    
    return {
      totalUsers: users.length,
      totalMessages,
      usage: getStorageUsage(),
      lastUpdated: new Date().toISOString()
    };
  } catch (error) {
    console.error('Error getting storage stats:', error);
    return { totalUsers: 0, totalMessages: 0, usage: { used: 0, available: 0, percentage: 0 } };
  }
}

/**
 * Migrates old storage format to new format
 * @param {Object} oldData - Old format data
 * @returns {Promise<Object|null>} - Migrated data or null if migration failed
 */
export async function migrateOldStorageFormat(oldData) {
  try {
    console.log('Attempting to migrate old storage format...');
    
    // Handle different old formats
    let messages = [];
    
    if (oldData.messages && Array.isArray(oldData.messages)) {
      messages = oldData.messages;
    } else if (Array.isArray(oldData)) {
      // Very old format where data was just an array of messages
      messages = oldData;
    } else {
      console.warn('Unable to migrate old storage format');
      return null;
    }
    
    // Validate migrated messages
    const validMessages = validateMessagesForStorage(messages);
    
    console.log(`Migration successful: ${validMessages.length} messages migrated`);
    
    return {
      version: STORAGE_CONFIG.VERSION,
      messages: validMessages,
      migrated: true,
      migratedAt: new Date().toISOString()
    };
    
  } catch (error) {
    console.error('Error during migration:', error);
    return null;
  }
}

/**
 * Performs maintenance on storage (cleanup, optimization)
 * @param {string} userId - User identifier (optional, if not provided, maintains all users)
 * @returns {Promise<Object>} - Maintenance results
 */
export async function performStorageMaintenance(userId = null) {
  const results = {
    cleaned: 0,
    errors: 0,
    totalUsers: 0,
    freedSpace: 0,
    startTime: new Date().toISOString()
  };
  
  try {
    if (!isStorageAvailable()) {
      throw new Error('Storage not available');
    }
    
    const metadata = JSON.parse(localStorage.getItem(STORAGE_KEYS.METADATA) || '{}');
    const usersToMaintain = userId ? [userId] : Object.keys(metadata);
    
    results.totalUsers = usersToMaintain.length;
    
    for (const user of usersToMaintain) {
      try {
        const beforeUsage = getStorageUsage();
        cleanupOldMessages(user);
        const afterUsage = getStorageUsage();
        
        results.cleaned++;
        results.freedSpace += (beforeUsage.used - afterUsage.used);
        
      } catch (error) {
        console.error(`Error maintaining storage for user ${user}:`, error);
        results.errors++;
      }
    }
    
    results.endTime = new Date().toISOString();
    console.log('Storage maintenance completed:', results);
    
    return results;
    
  } catch (error) {
    console.error('Error during storage maintenance:', error);
    results.errors++;
    results.endTime = new Date().toISOString();
    return results;
  }
}

/**
 * Checks storage health and provides recommendations
 * @returns {Object} - Storage health report
 */
export function getStorageHealthReport() {
  const report = {
    isHealthy: true,
    issues: [],
    recommendations: [],
    stats: null,
    timestamp: new Date().toISOString()
  };
  
  try {
    if (!isStorageAvailable()) {
      report.isHealthy = false;
      report.issues.push('localStorage is not available');
      report.recommendations.push('Check browser settings and ensure cookies/storage are enabled');
      return report;
    }
    
    const usage = getStorageUsage();
    const stats = getStorageStats();
    report.stats = { usage, ...stats };
    
    // Check storage usage
    if (usage.percentage > 90) {
      report.isHealthy = false;
      report.issues.push('Storage usage is critically high (>90%)');
      report.recommendations.push('Clear old conversations or export important data');
    } else if (usage.percentage > 70) {
      report.issues.push('Storage usage is getting high (>70%)');
      report.recommendations.push('Consider exporting old conversations to free up space');
    }
    
    // Check for potential corruption
    try {
      const metadata = JSON.parse(localStorage.getItem(STORAGE_KEYS.METADATA) || '{}');
      const userCount = Object.keys(metadata).length;
      
      if (userCount > 10) {
        report.issues.push(`Large number of users stored (${userCount})`);
        report.recommendations.push('Consider implementing user-based cleanup policies');
      }
    } catch (error) {
      report.isHealthy = false;
      report.issues.push('Storage metadata is corrupted');
      report.recommendations.push('Clear storage and re-initialize');
    }
    
    // Performance recommendations
    if (stats.totalMessages > 500) {
      report.recommendations.push('Consider implementing message pagination for better performance');
    }
    
    return report;
    
  } catch (error) {
    console.error('Error generating storage health report:', error);
    report.isHealthy = false;
    report.issues.push('Failed to generate health report');
    return report;
  }
}<|MERGE_RESOLUTION|>--- conflicted
+++ resolved
@@ -228,10 +228,6 @@
     });
 }
 
-<<<<<<< HEAD
-
-=======
->>>>>>> a399b57d
 /**
  * FIXED: Enhanced message loading with better error handling
  * @param {string} userId - User identifier
